(cha:extending)=
# Extending and contributing to ASPECT

After you have familiarized yourself with
ASPECT using the examples of
<<<<<<< HEAD
{ref}`sec:cookbooks` you will invariably want to set up your
=======
{ref}`cha:cookbooks` you will invariably want to set up your
>>>>>>> 8eae77ee
own models. During this process you might experience that not all of your
ideas are already possible with existing functionality, and you will need to
make changes to the source code.

ASPECT is designed to be an extensible code. In
particular, it uses a plugin architecture and a set of signals through which
it is relatively easy to replace or extend certain components of the program.
Examples of things that are simple to extend are the material description, the
model geometry, the gravity field, the initial conditions, the boundary
conditions, the functions that postprocess the solution, and the behavior of
the adaptive mesh refinement. This list may also have grown since this section
was written. Changing the core functionality, i.e., the basic equations
<<<<<<< HEAD
{math:numref}`eq:stokes-1`]&ndash;{math:numref}`eq:temperature`], and how they are solved is
arguably more involved. We will discuss this in Section `[1.7]`.
=======
{math:numref}`eq:stokes-1`&ndash;{math:numref}`eq:temperature`, and how they are solved is
arguably more involved. We will discuss this in {ref}`sec:extending:solver`.
>>>>>>> 8eae77ee

There are several ways to add new functionality in plugins, and we want to
highlight advantages and disadvantages of each of them:

1.  Modify existing files: The simplest way to start modifying
    ASPECT is to modify one of the existing source
    files and then recompile the program as described in
<<<<<<< HEAD
    {ref}`sec:compiling`. This process does not require any
=======
    {ref}`sec:install:local-installation:compiling`. This process does not require any
>>>>>>> 8eae77ee
    additional setup, and is therefore ideal for learning how to make simple
    modifications. However, it comes with several severe disadvantages. If you
    modify files the history of your local copy of
    ASPECT diverges from the official development
    version. You will therefore run into conflicts if you want to update your
    version later, for example, because there are new features or bug fixes
    available in the development version. Also these modifications make your
    results less reproducible. If you used your results in a publication, you
    could no longer say *which* version of
    ASPECT was used to produce these results, because
    you modified it yourself. Therefore, we discourage this form of
    modification for productive use (it can still be helpful for teaching).

2.  Create a feature branch: If you are familiar with the version control
    system `git` that we use to organize the development of
    ASPECT (an excellent tutorial is available at:
    <http://swcarpentry.github.io/git-novice/>) you might think of creating a
    separate branch inside your ASPECT
    repository and making your changes in this branch. This way you keep the
    history of your local modifications separate from the changes made to the
    main version. You can also uniquely describe the
    ASPECT version you used for a set of models, and
    you can upload your branch to make your changes reproducible. This
    approach is also the ideal starting point if you intend to contribute your
    changes back, as it already is the first step of our guide to contributing
<<<<<<< HEAD
    back (see also {ref}`sec:1.9`). However, for projects with
=======
    back (see also {ref}`sec:extending:contributing`). However, for projects with
>>>>>>> 8eae77ee
    functionality that is not intended to be merged into the main version
    (e.g. because it is too specific to be of general use), we have found that
    this approach is not ideal, as you will still run into conflicts when you
    want to update your ASPECT version, and you
    need to merge the main version into your branch, or rebase the branch
    every time you want to update. Thus, while ideal for contributing to
    ASPECT, we do not recommend this approach for
    keeping model-specific functionality around.

3.  Create a shared library that contains your changes: The main benefit of
    the plugin architecture described in the paragraph above is that if you
    want to extend ASPECT for your own
    purposes, you can do this in a separate set of files that describe your
    situation, rather than by modifying the
    ASPECT source files themselves. This is
    advantageous, because (i) it makes it possible for you to update
    ASPECT itself to a newer version without losing
    the functionality you added (because you did not make any changes to the
    ASPECT files themselves), (ii) because it
    makes it possible to keep unrelated changes separate in your own set of
    files, in a place where they are simple to find, and (iii) because it
    makes it much easier for you to share your modifications and additions
    with others, you can for example include them as supplementary material in
    your publications. Of course you can (and should) also use version control
    on your separate set of files to keep track of which version of files was
    used for a given set of models. Two examples for keeping a separate shared
    library for model specific changes are discussed in
<<<<<<< HEAD
    {ref}`sec:prescribed-velocities`, and in
    {ref}`sec:cookbooks-inner-core-convection`. We will discuss
    the concept of plugins in {ref}`sec:1.1`, and how to write a plugin
    in {ref}`sec:1.2`.
=======
    {ref}`sec:cookbooks:prescribed_velocity`, and in
    {ref}`sec:cookbooks:inner_core_convection`. We will discuss
    the concept of plugins in {ref}`sec:extending:idea-of-plugins`, and how to write a plugin
    in {ref}`sec:extending:write-a-plugin`.
>>>>>>> 8eae77ee

Since ASPECT is written in C++ using the
deal.II library, you will have to be proficient in
C++. You will also likely have to familiarize yourself with this library for
which there is an extensive amount of documentation:

-   The manual at
    <https://www.dealii.org/developer/doxygen/deal.II/index.html> that
<<<<<<< HEAD
    describes in detail what every class, function and variable in
    deal.II does.
=======
    describes in detail what every class, function and variable in deal.II does.
>>>>>>> 8eae77ee

-   A collection of modules at
    <https://www.dealii.org/developer/doxygen/deal.II/modules.html> that give
    an overview of whole groups of classes and functions and how they work
    together to achieve their goal.

-   The deal.II tutorial at
<<<<<<< HEAD
    <[https://www.dealii.org/developer/doxygen/deal.II/Tutorial.html]> that
=======
    <https://dealii.org/developer/doxygen/deal.II/Tutorial.html> that
>>>>>>> 8eae77ee
    provides a step-by-step introduction to the library using a sequence of
    several dozen programs that introduce gradually more complex topics. In
    particular, you will learn deal.II's
    way of *dimension independent programming* that allows you to write the
    program once, test it in 2d, and run the exact same code in 3d without
    having to debug it a second time.

-   The step-31 and step-32 tutorial programs at
    <https://www.dealii.org/developer/doxygen/deal.II/step_31.html> and
    <https://www.dealii.org/developer/doxygen/deal.II/step_32.html> from which
    ASPECT directly descends.

-   An overview of many general approaches to numerical methods, but also a
    discussion of deal.II and tools we use in
    programming, debugging and visualizing data are given in Wolfgang
    Bangerth's video lectures. These are linked from the
    deal.II website at <https://www.dealii.org/> and
    directly available at
    <http://www.math.colostate.edu/~bangerth/videos.html>.

-   The deal.II Frequently Asked Questions at
    <https://github.com/dealii/dealii/wiki/Frequently-Asked-Questions> that
    also have extensive sections on developing code with
    deal.II as well as on debugging. It also answers
    a number of questions we frequently get about the use of C++ in <span
    deal.II.

-   Several other parts of the deal.II website
    at <https://www.dealii.org/> also have information that may be relevant if
    you dive deeper into developing code. If you have questions, the mailing
    lists at <https://www.dealii.org/mail.html> are also of general help.

-   A general overview of deal.II is also
    provided in the paper {cite:t}`bangerth:etal:2007`.

<<<<<<< HEAD
As described in {ref}`sec:debug-mode` you should always compile
=======
As described in {ref}`sec:run-aspect:debug-mode` you should always compile
>>>>>>> 8eae77ee
and run ASPECT in *debug mode* when you are
making changes to the source code, as it will capture the vast majority of
bugs everyone invariably introduces in the code.

When you write new functionality and run the code for the first time, you will
almost invariably first have to deal with a number of assertions that point
out problems in your code. While this may be annoying at first, remember that
these are actual bugs in your code that have to be fixed anyway and that are
much easier to find if the program aborts than if you have to go by their more
indirect results such as wrong answers. The Frequently Asked Questions at
<https://github.com/dealii/dealii/wiki/Frequently-Asked-Questions> contain a
section on how to debug deal.II programs.


:::{toctree}
idea-of-plugins.md
write-a-plugin.md
write-a-cookbook/index.md
plugin-types/index.md
compatibility.md
signals.md
extending-solver.md
testing/index.md
contributing.md
future-plans.md
:::<|MERGE_RESOLUTION|>--- conflicted
+++ resolved
@@ -3,11 +3,7 @@
 
 After you have familiarized yourself with
 ASPECT using the examples of
-<<<<<<< HEAD
-{ref}`sec:cookbooks` you will invariably want to set up your
-=======
 {ref}`cha:cookbooks` you will invariably want to set up your
->>>>>>> 8eae77ee
 own models. During this process you might experience that not all of your
 ideas are already possible with existing functionality, and you will need to
 make changes to the source code.
@@ -20,13 +16,8 @@
 conditions, the functions that postprocess the solution, and the behavior of
 the adaptive mesh refinement. This list may also have grown since this section
 was written. Changing the core functionality, i.e., the basic equations
-<<<<<<< HEAD
-{math:numref}`eq:stokes-1`]&ndash;{math:numref}`eq:temperature`], and how they are solved is
-arguably more involved. We will discuss this in Section `[1.7]`.
-=======
 {math:numref}`eq:stokes-1`&ndash;{math:numref}`eq:temperature`, and how they are solved is
 arguably more involved. We will discuss this in {ref}`sec:extending:solver`.
->>>>>>> 8eae77ee
 
 There are several ways to add new functionality in plugins, and we want to
 highlight advantages and disadvantages of each of them:
@@ -34,11 +25,7 @@
 1.  Modify existing files: The simplest way to start modifying
     ASPECT is to modify one of the existing source
     files and then recompile the program as described in
-<<<<<<< HEAD
-    {ref}`sec:compiling`. This process does not require any
-=======
     {ref}`sec:install:local-installation:compiling`. This process does not require any
->>>>>>> 8eae77ee
     additional setup, and is therefore ideal for learning how to make simple
     modifications. However, it comes with several severe disadvantages. If you
     modify files the history of your local copy of
@@ -64,11 +51,7 @@
     you can upload your branch to make your changes reproducible. This
     approach is also the ideal starting point if you intend to contribute your
     changes back, as it already is the first step of our guide to contributing
-<<<<<<< HEAD
-    back (see also {ref}`sec:1.9`). However, for projects with
-=======
     back (see also {ref}`sec:extending:contributing`). However, for projects with
->>>>>>> 8eae77ee
     functionality that is not intended to be merged into the main version
     (e.g. because it is too specific to be of general use), we have found that
     this approach is not ideal, as you will still run into conflicts when you
@@ -96,17 +79,10 @@
     on your separate set of files to keep track of which version of files was
     used for a given set of models. Two examples for keeping a separate shared
     library for model specific changes are discussed in
-<<<<<<< HEAD
-    {ref}`sec:prescribed-velocities`, and in
-    {ref}`sec:cookbooks-inner-core-convection`. We will discuss
-    the concept of plugins in {ref}`sec:1.1`, and how to write a plugin
-    in {ref}`sec:1.2`.
-=======
     {ref}`sec:cookbooks:prescribed_velocity`, and in
     {ref}`sec:cookbooks:inner_core_convection`. We will discuss
     the concept of plugins in {ref}`sec:extending:idea-of-plugins`, and how to write a plugin
     in {ref}`sec:extending:write-a-plugin`.
->>>>>>> 8eae77ee
 
 Since ASPECT is written in C++ using the
 deal.II library, you will have to be proficient in
@@ -115,12 +91,8 @@
 
 -   The manual at
     <https://www.dealii.org/developer/doxygen/deal.II/index.html> that
-<<<<<<< HEAD
     describes in detail what every class, function and variable in
     deal.II does.
-=======
-    describes in detail what every class, function and variable in deal.II does.
->>>>>>> 8eae77ee
 
 -   A collection of modules at
     <https://www.dealii.org/developer/doxygen/deal.II/modules.html> that give
@@ -128,11 +100,7 @@
     together to achieve their goal.
 
 -   The deal.II tutorial at
-<<<<<<< HEAD
-    <[https://www.dealii.org/developer/doxygen/deal.II/Tutorial.html]> that
-=======
     <https://dealii.org/developer/doxygen/deal.II/Tutorial.html> that
->>>>>>> 8eae77ee
     provides a step-by-step introduction to the library using a sequence of
     several dozen programs that introduce gradually more complex topics. In
     particular, you will learn deal.II's
@@ -168,11 +136,7 @@
 -   A general overview of deal.II is also
     provided in the paper {cite:t}`bangerth:etal:2007`.
 
-<<<<<<< HEAD
-As described in {ref}`sec:debug-mode` you should always compile
-=======
 As described in {ref}`sec:run-aspect:debug-mode` you should always compile
->>>>>>> 8eae77ee
 and run ASPECT in *debug mode* when you are
 making changes to the source code, as it will capture the vast majority of
 bugs everyone invariably introduces in the code.
