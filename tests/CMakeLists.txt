--- conflicted
+++ resolved
@@ -80,33 +80,6 @@
 # one test requires another test to finish first, for example
 # because the result of the first test is used by the later test.
 FUNCTION(get_depends_on _filename)
-<<<<<<< HEAD
-  FILE(STRINGS ${_filename} _input_lines
-       REGEX "DEPENDS-ON:")
-  IF("${_input_lines}" STREQUAL "")
-    SET(_depends_on "" PARENT_SCOPE)
-  ELSE()
-    # go over the (possibly multiple) lines with DEPENDS-ON markers and choose the last
-    FOREACH(_input_line ${_input_lines})
-     SET(_last_line ${_input_line})
-    ENDFOREACH()
-    STRING(REGEX REPLACE "^ *# *DEPENDS-ON: *(.*) *$" "\\1"
-           _depends_on ${_last_line})
-    SET(_depends_on "${_depends_on}" PARENT_SCOPE)
-  ENDIF()
-ENDFUNCTION()
-
-# Analyze the .prm to decide if this test should be run or not. We are
-# checking for the following strings in the .prm:
-# 1. "LINEAR ALGEBRA: PETSC" - only run with PETSc, "LINEAR ALGEBRA: PETSC
-# TRILINOS" - run with PETSc and Trilinos. If neither is present we only run
-# using Trilinos.
-# 2. "WORLD BUILDER" - only run with World Builder.
-# 3. "QUICK_TEST" - enable the test even if RUN_ALL_TESTS is false
-FUNCTION(SHOULD_ENABLE_TEST _filename)
-
-=======
->>>>>>> e141c80c
   FILE(STRINGS ${_filename} _input_lines
        REGEX "DEPENDS-ON:")
   IF("${_input_lines}" STREQUAL "")
