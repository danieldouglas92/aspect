/*
  Copyright (C) 2011 - 2018 by the authors of the ASPECT code.

  This file is part of ASPECT.

  ASPECT is free software; you can redistribute it and/or modify
  it under the terms of the GNU General Public License as published by
  the Free Software Foundation; either version 2, or (at your option)
  any later version.

  ASPECT is distributed in the hope that it will be useful,
  but WITHOUT ANY WARRANTY; without even the implied warranty of
  MERCHANTABILITY or FITNESS FOR A PARTICULAR PURPOSE.  See the
  GNU General Public License for more details.

  You should have received a copy of the GNU General Public License
  along with ASPECT; see the file LICENSE.  If not see
  <http://www.gnu.org/licenses/>.
*/
#include <aspect/global.h>
#include <aspect/utilities.h>
#include <aspect/simulator_access.h>

#include <array>
#include <deal.II/base/point.h>

#include <deal.II/base/mpi.h>
#include <deal.II/base/table.h>
#include <deal.II/base/table_indices.h>
#include <deal.II/base/function_lib.h>
#include <deal.II/base/exceptions.h>
#include <deal.II/base/signaling_nan.h>

#if DEAL_II_VERSION_GTE(9,0,0)
#include <deal.II/base/patterns.h>
#else
#include <deal.II/base/parameter_handler.h>
#endif

#include <aspect/geometry_model/box.h>
#include <aspect/geometry_model/spherical_shell.h>
#include <aspect/geometry_model/chunk.h>

#include <fstream>
#include <string>
#include <locale>
#include <dirent.h>
#include <sys/stat.h>
#include <errno.h>

#include <boost/math/special_functions/spherical_harmonic.hpp>
#include <boost/lexical_cast.hpp>

namespace aspect
{
  /**
   * A namespace for utility functions that might be used in many different
   * places to prevent code duplication.
   */
  namespace Utilities
  {
    std::vector<double> parse_map_to_double_array (const std::string &input_string,
                                                   const std::vector<std::string> &input_field_names,
                                                   const bool has_background_field,
                                                   const std::string &property_name)
    {
      std::vector<std::string> field_names = input_field_names;
      if (has_background_field)
        field_names.insert(field_names.begin(),"background");

      const unsigned int n_fields = field_names.size();
      std::vector<double> return_values(n_fields,std::numeric_limits<double>::quiet_NaN());

      // Parse the string depending on what Pattern we are dealing with
      if (Patterns::Map(Patterns::Anything(),Patterns::Double(),1,n_fields).match(input_string))
        {
          // Split the list by comma delimited components,
          // then by colon delimited field name and value.
          const std::vector<std::string> field_entries = dealii::Utilities::split_string_list(input_string, ',');

          AssertThrow ( (field_entries.size() == n_fields)
                        || (field_entries.size() == 1),
                        ExcMessage ("The number of "
                                    + property_name
                                    + " in the list must equal one of the following values:\n"
                                    "1 (one value for all fields, including background, using the keyword=`all'), \n"
                                    "or " + std::to_string(n_fields) + " (the number of fields, possibly plus 1 if a background field is expected)."));

          // Parse by entry
          for (std::vector<std::string>::const_iterator field_entry = field_entries.begin();
               field_entry != field_entries.end(); ++field_entry)
            {
              // Split each entry into string and value ( <id> : <value>)
              std::vector<std::string> key_and_value = Utilities::split_string_list (*field_entry, ':');

              // Ensure that each entry has the correct form.
              AssertThrow (key_and_value.size() == 2,
                           ExcMessage ("The format for mapped "
                                       + property_name
                                       + "requires that each entry has the "
                                       "form `<id> : <value>' "
                                       ", but the entry <"
                                       + *field_entry
                                       + "> does not appear to follow this pattern."));

              // If there is one entry in the list the keyword "all" must be found.
              if ((field_entries.size() == 1) && (n_fields != 1))
                {
                  AssertThrow (key_and_value[0] == "all",
                               ExcMessage ("There is only one "
                                           + property_name
                                           + " value given. The keyword `all' is "
                                           "expected but is not found. Please"
                                           "check your "
                                           + property_name
                                           + " list."));

                  // Assign all the elements to the "all" value
                  for (unsigned int field_index=0; field_index<n_fields; ++field_index)
                    return_values[field_index] = Utilities::string_to_double(key_and_value[1]);
                }
              // Handle lists of multiple entries
              else
                {
                  // Ensure that the special keyword "all" was not used when multiple entries exist.
                  AssertThrow (key_and_value[0] != "all" || n_fields == 1,
                               ExcMessage ("There are multiple "
                                           + property_name
                                           + " values found, the keyword `all' is not "
                                           "allowed. Please check your "
                                           + property_name
                                           + " list."));

                  // Continue with placing values into the correct positions according to
                  // the order of names passed to this function in the argument list_of_field_names.
                  std::vector<std::string>::iterator field_name
                    = std::find(field_names.begin(),field_names.end(),key_and_value[0]);

                  // Ensure that each non-special keyword found is also contained in
                  // the list of field names, and insert the associated
                  // values to the correct index position.
                  AssertThrow (field_name != field_names.end(),
                               ExcMessage ("The keyword <"
                                           + key_and_value[0]
                                           + "> in "
                                           + property_name
                                           + " does not match any entries "
                                           "from the list of field names"
                                           + ((has_background_field)
                                              ?
                                              " (plus `background' for the background field). "
                                              :
                                              ". ")
                                           + "Check that you have a value for "
                                           "each field id in your list.\n\n"
                                           "One example of where to check this is if "
                                           "Compositional fields are used, "
                                           "then check the id list "
                                           "from `set Names of fields' in the"
                                           "Compositional fields subsection. "
                                           "Alternatively, if `set Names of fields' "
                                           "is not set, the default names are "
                                           "C_1, C_2, ..., C_n."));

                  const unsigned int field_index = std::distance(field_names.begin(),field_name);

                  // Throw an error if this index was already set ...there can be only one
                  AssertThrow (std::isnan(return_values[field_index]) == true,
                               ExcMessage ("The keyword <"
                                           + key_and_value[0]
                                           + "> in "
                                           + property_name
                                           + " is listed multiple times. "
                                           "Check that you have only one value for "
                                           "each field id in your list."
                                           "\n\n"
                                           "One example of where to check this is if "
                                           "Compositional fields are used, "
                                           "then check the id list "
                                           "from `set Names of fields' in the"
                                           "Compositional fields subsection. "
                                           "Alternatively, if `set Names of fields' "
                                           "is not set, the default names are "
                                           "C_1, C_2, ..., C_n."));

                  return_values[field_index] = Utilities::string_to_double(key_and_value[1]);
                }
            }
        }
      else if (Patterns::List(Patterns::Double(),1,n_fields).match(input_string))
        {
          // Handle the format of a comma separated list of doubles, with no keywords
          return_values = possibly_extend_from_1_to_N (dealii::Utilities::string_to_double(dealii::Utilities::split_string_list(input_string)),
                                                       n_fields,
                                                       property_name);
        }
      else
        {
          // No Patterns matches were found!
          AssertThrow (false,
                       ExcMessage ("The required format for field <"
                                   + property_name
                                   + "> was not found. Specify a comma separated "
                                   "list of `<double>' or `<id> : <double>'."));
        }
      return return_values;
    }



    /**
     * Split the set of DoFs (typically locally owned or relevant) in @p whole_set into blocks
     * given by the @p dofs_per_block structure.
     */
    void split_by_block (const std::vector<types::global_dof_index> &dofs_per_block,
                         const IndexSet &whole_set,
                         std::vector<IndexSet> &partitioned)
    {
      const unsigned int n_blocks = dofs_per_block.size();
      partitioned.clear();

      partitioned.resize(n_blocks);
      types::global_dof_index start = 0;
      for (unsigned int i=0; i<n_blocks; ++i)
        {
          partitioned[i] = whole_set.get_view(start, start + dofs_per_block[i]);
          start += dofs_per_block[i];
        }
    }

    template <int dim>
    std::vector<std::string>
    expand_dimensional_variable_names (const std::vector<std::string> &var_declarations)
    {
      std::string dim_names[3] = {"x", "y", "z"};
      char fn_split = '(', fn_end = ')';
      std::vector<std::string> var_name_list;

      for (std::vector<std::string>::const_iterator var_decl_iterator = var_declarations.begin();
           var_decl_iterator != var_declarations.end();
           ++var_decl_iterator)
        {
          const std::string &var_decl = *var_decl_iterator;
          if (var_decl.find(fn_split) != std::string::npos && var_decl[var_decl.length()-1]==fn_end)
            {
              const std::string fn_name = var_decl.substr(0, var_decl.find(fn_split));

              // Cannot be const because will be manipulated to strip whitespace
              std::string var_name = var_decl.substr(var_decl.find(fn_split)+1, var_decl.length()-2-var_decl.find(fn_split));
              while ((var_name.length() != 0) && (var_name[0] == ' '))
                var_name.erase(0, 1);
              while ((var_name.length() != 0) && (var_name[var_name.length()-1] == ' '))
                var_name.erase(var_name.length()-1, 1);
              if (fn_name == "vector")
                {
                  for (int i=0; i<dim; ++i)
                    var_name_list.push_back(var_name+"_"+dim_names[i]);
                }
              else if (fn_name == "tensor")
                {
                  for (int i=0; i<dim; ++i)
                    for (int j=0; j< dim; ++j)
                      var_name_list.push_back(var_name+"_"+dim_names[i]+dim_names[j]);
                }
              else
                {
                  var_name_list.push_back(var_decl);
                }
            }
          else
            {
              var_name_list.push_back(var_decl);
            }
        }
      return var_name_list;
    }


    /**
    * This is an internal deal.II function stolen from dof_tools.cc
    *
    * Return an array that for each dof on the reference cell lists the
    * corresponding vector component.
    */
    template <int dim, int spacedim>
    std::vector<unsigned char>
    get_local_component_association (const FiniteElement<dim,spacedim>  &fe,
                                     const ComponentMask        & /*component_mask*/)
    {
      std::vector<unsigned char> local_component_association (fe.dofs_per_cell,
                                                              (unsigned char)(-1));

      // compute the component each local dof belongs to.
      // if the shape function is primitive, then this
      // is simple and we can just associate it with
      // what system_to_component_index gives us
      for (unsigned int i=0; i<fe.dofs_per_cell; ++i)
        {
          // see the deal.II version if we ever need non-primitive FEs.
          Assert (fe.is_primitive(i), ExcNotImplemented());
          local_component_association[i] =
            fe.system_to_component_index(i).first;
        }

      Assert (std::find (local_component_association.begin(),
                         local_component_association.end(),
                         (unsigned char)(-1))
              ==
              local_component_association.end(),
              ExcInternalError());

      return local_component_association;
    }


    template <int dim>
    IndexSet extract_locally_active_dofs_with_component(const DoFHandler<dim> &dof_handler,
                                                        const ComponentMask &component_mask)
    {
      std::vector<unsigned char> local_asoc =
        get_local_component_association (dof_handler.get_fe(),
                                         ComponentMask(dof_handler.get_fe().n_components(), true));

      IndexSet ret(dof_handler.n_dofs());

      unsigned int dofs_per_cell = dof_handler.get_fe().dofs_per_cell;
      std::vector<types::global_dof_index> indices(dofs_per_cell);
      for (typename DoFHandler<dim>::active_cell_iterator cell=dof_handler.begin_active();
           cell!=dof_handler.end(); ++cell)
        if (cell->is_locally_owned())
          {
            cell->get_dof_indices(indices);
            for (unsigned int i=0; i<dofs_per_cell; ++i)
              if (component_mask[local_asoc[i]])
                ret.add_index(indices[i]);
          }

      return ret;
    }



    namespace Coordinates
    {

      template <int dim>
      std::array<double,dim>
      WGS84_coordinates(const Point<dim> &position)
      {
        std::array<double,dim> ecoord;

        // Define WGS84 ellipsoid constants.
        const double radius = 6378137.;
        const double ellipticity = 8.1819190842622e-2;
        const double b = std::sqrt(radius * radius
                                   * (1 - ellipticity * ellipticity));
        const double ep = std::sqrt((radius * radius - b * b) / (b * b));
        const double p = std::sqrt(position(0) * position(0) + position(1) * position(1));
        const double th = std::atan2(radius * position(2), b * p);
        ecoord[2] = std::atan2((position(2) + ep * ep * b * std::sin(th)
                                * std::sin(th) * std::sin(th)),
                               (p - (ellipticity * ellipticity * radius * (std::cos(th)
                                                                           * std::cos(th) * std::cos(th)))))
                    * (180. / numbers::PI);

        if (dim == 3)
          {
            ecoord[1] = std::atan2(position(1), position(0))
                        * (180. / numbers::PI);

            /* Set all longitudes between [0,360]. */
            if (ecoord[1] < 0.)
              ecoord[1] += 360.;
            else if (ecoord[1] > 360.)
              ecoord[1] -= 360.;
          }
        else
          ecoord[1] = 0.0;


        ecoord[0] = radius/std::sqrt(1- ellipticity * ellipticity
                                     * std::sin(numbers::PI * ecoord[2]/180)
                                     * std::sin(numbers::PI * ecoord[2]/180));
        return ecoord;
      }

      template <int dim>
      std::array<double,dim>
      cartesian_to_spherical_coordinates(const Point<dim> &position)
      {
        std::array<double,dim> scoord;

        scoord[0] = position.norm(); // R
        scoord[1] = std::atan2(position(1),position(0)); // Phi
        if (scoord[1] < 0.0)
          scoord[1] += 2.0*numbers::PI; // correct phi to [0,2*pi]
        if (dim==3)
          {
            if (scoord[0] > std::numeric_limits<double>::min())
              scoord[2] = std::acos(position(2)/scoord[0]);
            else
              scoord[2] = 0.0;
          }
        return scoord;
      }

      template <int dim>
      Point<dim>
      spherical_to_cartesian_coordinates(const std::array<double,dim> &scoord)
      {
        Point<dim> ccoord;

        switch (dim)
          {
            case 2:
            {
              ccoord[0] = scoord[0] * std::cos(scoord[1]); // X
              ccoord[1] = scoord[0] * std::sin(scoord[1]); // Y
              break;
            }
            case 3:
            {
              ccoord[0] = scoord[0] * std::sin(scoord[2]) * std::cos(scoord[1]); // X
              ccoord[1] = scoord[0] * std::sin(scoord[2]) * std::sin(scoord[1]); // Y
              ccoord[2] = scoord[0] * std::cos(scoord[2]); // Z
              break;
            }
            default:
              Assert (false, ExcNotImplemented());
              break;
          }

        return ccoord;
      }

      template <int dim>
      std::array<double,3>
      cartesian_to_ellipsoidal_coordinates(const Point<3> &x,
                                           const double semi_major_axis_a,
                                           const double eccentricity)
      {
        const double R    = semi_major_axis_a;
        const double b      = std::sqrt(R * R * (1 - eccentricity * eccentricity));
        const double ep     = std::sqrt((R * R - b * b) / (b * b));
        const double p      = std::sqrt(x(0) * x(0) + x(1) * x(1));
        const double th     = std::atan2(R * x(2), b * p);
        const double phi    = std::atan2(x(1), x(0));
        const double theta  = std::atan2(x(2) + ep * ep * b * std::pow(std::sin(th),3),
                                         (p - (eccentricity * eccentricity * R  * std::pow(std::cos(th),3))));
        const double R_bar = R / (std::sqrt(1 - eccentricity * eccentricity * std::sin(theta) * std::sin(theta)));
        const double R_plus_d = p / std::cos(theta);

        std::array<double,3> phi_theta_d;
        phi_theta_d[0] = phi;

        phi_theta_d[1] = theta;
        phi_theta_d[2] = R_plus_d - R_bar;
        return phi_theta_d;
      }

      template <int dim>
      Point<3>
      ellipsoidal_to_cartesian_coordinates(const std::array<double,3> &phi_theta_d,
                                           const double semi_major_axis_a,
                                           const double eccentricity)
      {
        const double phi   = phi_theta_d[0];
        const double theta = phi_theta_d[1];
        const double d     = phi_theta_d[2];

        const double R_bar = semi_major_axis_a / std::sqrt(1 - (eccentricity * eccentricity *
                                                                std::sin(theta) * std::sin(theta)));

        return Point<3> ((R_bar + d) * std::cos(phi) * std::cos(theta),
                         (R_bar + d) * std::sin(phi) * std::cos(theta),
                         ((1 - eccentricity * eccentricity) * R_bar + d) * std::sin(theta));

      }


      template <int dim>
      Tensor<1, dim>
      spherical_to_cartesian_vector(const Tensor<1, dim> &spherical_vector,
                                    const Point<dim> &position)
      {
        Tensor<1, dim> cartesian_vector;

        const std::array<double, dim> r_phi_theta = cartesian_to_spherical_coordinates(position);

        switch (dim)
          {
            case 2:
            {
              const double phi = r_phi_theta[1];

              const double u_r   = spherical_vector[0];
              const double u_phi = spherical_vector[1];

              cartesian_vector[0] = std::cos(phi)*u_r
                                    - std::sin(phi)*u_phi; // X
              cartesian_vector[1] = std::sin(phi)*u_r
                                    + std::cos(phi)*u_phi; // Y

              break;
            }
            case 3:
            {
              const double phi   = r_phi_theta[1];
              const double theta = r_phi_theta[2];

              const double u_r     = spherical_vector[0];
              const double u_phi   = spherical_vector[1];
              const double u_theta = spherical_vector[2];

              cartesian_vector[0] = std::cos(phi)*std::sin(theta)*u_r
                                    - std::sin(phi)*u_theta
                                    - std::cos(phi)*std::cos(theta)*u_phi; // X
              cartesian_vector[1] = std::sin(phi)*std::sin(theta)*u_r
                                    + std::cos(phi)*u_theta
                                    - std::sin(phi)*std::cos(theta)*u_phi; // Y
              cartesian_vector[2] = std::cos(theta)*u_r
                                    + std::sin(theta)*u_phi;                 // Z
              break;
            }

            default:
              Assert (false, ExcNotImplemented());
              break;
          }

        return cartesian_vector;
      }



      CoordinateSystem
      string_to_coordinate_system(const std::string &coordinate_system)
      {
        if (coordinate_system == "cartesian")
          return cartesian;
        else if (coordinate_system == "spherical")
          return spherical;
        else if (coordinate_system == "depth")
          return Coordinates::depth;
        else
          AssertThrow(false, ExcNotImplemented());

        return Coordinates::invalid;
      }


    }

    template <int dim>
    bool
    polygon_contains_point(const std::vector<Point<2> > &point_list,
                           const dealii::Point<2> &point)
    {
      /**
       * This code has been based on http://geomalgorithms.com/a03-_inclusion.html,
       * and therefore requires the following copyright notice:
       *
       * Copyright 2000 softSurfer, 2012 Dan Sunday
       * This code may be freely used and modified for any purpose
       * providing that this copyright notice is included with it.
       * SoftSurfer makes no warranty for this code, and cannot be held
       * liable for any real or imagined damage resulting from its use.
       * Users of this code must verify correctness for their application.
       *
       * The main functional difference between the original code and this
       * code is that all the boundaries are considered to be inside the
       * polygon. One should of course realize that with floating point
       * arithmetic no guarantees can be made for the borders, but for
       * exact arithmetic this algorithm would work (also see polygon
       * in point test).
       */
      int pointNo = point_list.size();
      int    wn = 0;    // the  winding number counter
      int   j=pointNo-1;

      // loop through all edges of the polygon
      for (int i=0; i<pointNo; i++)
        {
          // edge from V[i] to  V[i+1]
          if (point_list[j][1] <= point[1])
            {
              // start y <= P.y
              if (point_list[i][1] >= point[1])      // an upward crossing
                {
                  const double is_left = (point_list[i][0] - point_list[j][0]) * (point[1] - point_list[j][1])
                                         - (point[0] -  point_list[j][0]) * (point_list[i][1] - point_list[j][1]);

                  if ( is_left > 0 && point_list[i][1] > point[1])
                    {
                      // P left of  edge
                      ++wn;            // have  a valid up intersect
                    }
                  else if ( is_left == 0)
                    {
                      // The point is exactly on the infinite line.
                      // determine if it is on the segment
                      const double dot_product = (point - point_list[j])*(point_list[i] - point_list[j]);

                      if (dot_product >= 0)
                        {
                          const double squaredlength = (point_list[i] - point_list[j]).norm_square();

                          if (dot_product <= squaredlength)
                            {
                              return true;
                            }
                        }
                    }
                }
            }
          else
            {
              // start y > P.y (no test needed)
              if (point_list[i][1]  <= point[1])     // a downward crossing
                {
                  const double is_left = (point_list[i][0] - point_list[j][0]) * (point[1] - point_list[j][1])
                                         - (point[0] -  point_list[j][0]) * (point_list[i][1] - point_list[j][1]);

                  if ( is_left < 0)
                    {
                      // P right of  edge
                      --wn;            // have  a valid down intersect
                    }
                  else if ( is_left == 0)
                    {
                      // This code is to make sure that the boundaries are included in the polygon.
                      // The point is exactly on the infinite line.
                      // determine if it is on the segment
                      const double dot_product = (point - point_list[j])*(point_list[i] - point_list[j]);

                      if (dot_product >= 0)
                        {
                          const double squaredlength = (point_list[i] - point_list[j]).norm_square();

                          if (dot_product <= squaredlength)
                            {
                              return true;
                            }
                        }
                    }
                }
            }
          j=i;
        }

      return (wn != 0);
    }

    template <int dim>
    double
    signed_distance_to_polygon(const std::vector<Point<2> > &point_list,
                               const dealii::Point<2> &point)
    {
      // If the point lies outside polygon, we give it a negative sign,
      // inside a positive sign.
      const double sign = polygon_contains_point<dim>(point_list, point) ? 1.0 : -1.0;

      /**
       * This code is based on http://geomalgorithms.com/a02-_lines.html#Distance-to-Infinite-Line,
       * and therefore requires the following copyright notice:
       *
       * Copyright 2000 softSurfer, 2012 Dan Sunday
       * This code may be freely used and modified for any purpose
       * providing that this copyright notice is included with it.
       * SoftSurfer makes no warranty for this code, and cannot be held
       * liable for any real or imagined damage resulting from its use.
       * Users of this code must verify correctness for their application.
       *
       */

      const unsigned int n_poly_points = point_list.size();
      AssertThrow(n_poly_points >= 3, ExcMessage("Not enough polygon points were specified."));

      // Initialize a vector of distances for each point of the polygon with a very large distance
      std::vector<double> distances(n_poly_points, 1e23);

      // Create another polygon but with all points shifted 1 position to the right
      std::vector<Point<2> > shifted_point_list(n_poly_points);
      shifted_point_list[0] = point_list[n_poly_points-1];

      for (unsigned int i = 0; i < n_poly_points-1; ++i)
        shifted_point_list[i+1] = point_list[i];

      for (unsigned int i = 0; i < n_poly_points; ++i)
        {
          const std::array<Point<2>,2 > list = {point_list[i], shifted_point_list[i]};
          distances[i] = distance_to_line(list, point);
        }

      // Return the minimum of the distances of the point to all polygon segments
      return *std::min_element(distances.begin(),distances.end()) * sign;
    }

    double
    distance_to_line(const std::array<dealii::Point<2>,2 > &point_list,
                     const dealii::Point<2> &point)
    {

      /**
       * This code is based on http://geomalgorithms.com/a02-_lines.html#Distance-to-Infinite-Line,
       * and therefore requires the following copyright notice:
       *
       * Copyright 2000 softSurfer, 2012 Dan Sunday
       * This code may be freely used and modified for any purpose
       * providing that this copyright notice is included with it.
       * SoftSurfer makes no warranty for this code, and cannot be held
       * liable for any real or imagined damage resulting from its use.
       * Users of this code must verify correctness for their application.
       *
       */

      const unsigned int n_poly_points = point_list.size();
      AssertThrow(n_poly_points == 2, ExcMessage("A list of points for a line segment should consist of 2 points."));

      // Create vector along the polygon line segment P0 to P1
      const Tensor<1,2> vector_segment = point_list[1] - point_list[0];
      // Create vector from point P to the second segment point
      const Tensor<1,2> vector_point_segment = point - point_list[0];

      // Compute dot products to get angles
      const double c1 = vector_point_segment * vector_segment;

      // Point P's perpendicular base line lies outside segment, before P0.
      // Return distance between points P and P0.
      if (c1 <= 0.0)
        return (Tensor<1,2> (point_list[0] - point)).norm();

      const double c2 = vector_segment * vector_segment;

      // Point P's perpendicular base line lies outside segment, after P1.
      // Return distance between points P and P1.
      if (c2 <= c1)
        return (Tensor<1,2> (point_list[1] - point)).norm();

      // Point P's perpendicular base line lies on the line segment.
      // Return distance between point P and the base point.
      const Point<2> point_on_segment = point_list[0] + (c1/c2) * vector_segment;
      return (Tensor<1,2> (point - point_on_segment)).norm();
    }

    template <int dim>
    std::array<Tensor<1,dim>,dim-1>
    orthogonal_vectors (const Tensor<1,dim> &v)
    {
      Assert (v.norm() > 0,
              ExcMessage ("This function can not be called with a zero "
                          "input vector."));

      std::array<Tensor<1,dim>,dim-1> return_value;
      switch (dim)
        {
          case 2:
          {
            // create a direction by swapping the two coordinates and
            // flipping one sign; this is orthogonal to 'v' and has
            // the same length already
            return_value[0][0] = v[1];
            return_value[0][1] = -v[0];
            break;
          }

          case 3:
          {
            // In 3d, we can get two other vectors in a 3-step procedure:
            // - compute a 'w' that is definitely not collinear with 'v'
            // - compute the first direction as u[1] = v \times w,
            //   normalize it
            // - compute the second direction as u[2] = v \times u[1],
            //   normalize it
            //
            // For the first step, use a procedure suggested by Luca Heltai:
            // Set d to the index of the largest component of v. Make a vector
            // with this component equal to zero, and with the other two
            // equal to the norm of the point. Call this 'w'.
            unsigned int max_component = 0;
            for (unsigned int d=1; d<dim; ++d)
              if (std::fabs(v[d]) > std::fabs(v[max_component]))
                max_component = d;
            Tensor<1,dim> w = v;
            w[max_component] = 0;
            for (unsigned int d=1; d<dim; ++d)
              if (d != max_component)
                w[d] = v.norm();

            return_value[0] = cross_product_3d(v, w);
            return_value[0] *= v.norm() / return_value[0].norm();

            return_value[1] = cross_product_3d(v, return_value[0]);
            return_value[1] *= v.norm() / return_value[1].norm();

            break;
          }

          default:
            Assert (false, ExcNotImplemented());
        }

      return return_value;
    }


//Evaluate the cosine and sine terms of a real spherical harmonic.
//This is a fully normalized harmonic, that is to say, inner products
//of these functions should integrate to a kronecker delta over
//the surface of a sphere.
    std::pair<double,double> real_spherical_harmonic( const unsigned int l, // degree
                                                      const unsigned int m, // order
                                                      const double theta,   // colatitude (radians)
                                                      const double phi )    // longitude (radians)
    {
      const double sqrt_2 = numbers::SQRT2;
      const std::complex<double> sph_harm_val = boost::math::spherical_harmonic( l, m, theta, phi );
      if ( m == 0 )
        return std::make_pair( sph_harm_val.real(), 0.0 );
      else
        return std::make_pair( sqrt_2 * sph_harm_val.real(), sqrt_2 * sph_harm_val.imag() );
    }


    bool
    fexists(const std::string &filename)
    {
      std::ifstream ifile(filename.c_str());

      // return whether construction of the input file has succeeded;
      // success requires the file to exist and to be readable
      return static_cast<bool>(ifile);
    }



    std::string
    read_and_distribute_file_content(const std::string &filename,
                                     const MPI_Comm &comm)
    {
      std::string data_string;

      if (Utilities::MPI::this_mpi_process(comm) == 0)
        {
          // set file size to an invalid size (signaling an error if we can not read it)
          unsigned int filesize = numbers::invalid_unsigned_int;

          std::ifstream filestream(filename.c_str());

          if (!filestream)
            {
              // broadcast failure state, then throw
              MPI_Bcast(&filesize,1,MPI_UNSIGNED,0,comm);
              AssertThrow (false,
                           ExcMessage (std::string("Could not open file <") + filename + ">."));
              return data_string; // never reached
            }

          // Read data from disk
          std::stringstream datastream;
          filestream >> datastream.rdbuf();

          if (!filestream.eof())
            {
              // broadcast failure state, then throw
              MPI_Bcast(&filesize,1,MPI_UNSIGNED,0,comm);
              AssertThrow (false,
                           ExcMessage (std::string("Reading of file ") + filename + " finished " +
                                       "before the end of file was reached. Is the file corrupted or"
                                       "too large for the input buffer?"));
              return data_string; // never reached
            }

          data_string = datastream.str();
          filesize = data_string.size();

          // Distribute data_size and data across processes
          MPI_Bcast(&filesize,1,MPI_UNSIGNED,0,comm);
          MPI_Bcast(&data_string[0],filesize,MPI_CHAR,0,comm);
        }
      else
        {
          // Prepare for receiving data
          unsigned int filesize;
          MPI_Bcast(&filesize,1,MPI_UNSIGNED,0,comm);
          if (filesize == numbers::invalid_unsigned_int)
            throw QuietException();

          data_string.resize(filesize);

          // Receive and store data
          MPI_Bcast(&data_string[0],filesize,MPI_CHAR,0,comm);
        }

      return data_string;
    }

    int
    mkdirp(std::string pathname,const mode_t mode)
    {
      // force trailing / so we can handle everything in loop
      if (pathname[pathname.size()-1] != '/')
        {
          pathname += '/';
        }

      size_t pre = 0;
      size_t pos;

      while ((pos = pathname.find_first_of('/',pre)) != std::string::npos)
        {
          const std::string subdir = pathname.substr(0,pos++);
          pre = pos;

          // if leading '/', first string is 0 length
          if (subdir.size() == 0)
            continue;

          int mkdir_return_value;
          if ((mkdir_return_value = mkdir(subdir.c_str(),mode)) && (errno != EEXIST))
            return mkdir_return_value;

        }

      return 0;
    }

    void create_directory(const std::string &pathname,
                          const MPI_Comm &comm,
                          bool silent)
    {
      // verify that the output directory actually exists. if it doesn't, create
      // it on processor zero
      int error;

      if ((Utilities::MPI::this_mpi_process(comm) == 0))
        {
          DIR *output_directory = opendir(pathname.c_str());
          if (output_directory == NULL)
            {
              if (!silent)
                std::cout << "\n"
                          << "-----------------------------------------------------------------------------\n"
                          << "The output directory <" << pathname
                          << "> provided in the input file appears not to exist.\n"
                          << "ASPECT will create it for you.\n"
                          << "-----------------------------------------------------------------------------\n\n"
                          << std::endl;

              error = Utilities::mkdirp(pathname, S_IRWXU | S_IRGRP | S_IXGRP | S_IROTH | S_IXOTH);

            }
          else
            {
              error = closedir(output_directory);
            }
          // Broadcast error code
          MPI_Bcast (&error, 1, MPI_INT, 0, comm);
          AssertThrow (error == 0,
                       ExcMessage (std::string("Can't create the output directory at <") + pathname + ">"));
        }
      else
        {
          // Wait to receive error code, and throw QuietException if directory
          // creation has failed
          MPI_Bcast (&error, 1, MPI_INT, 0, comm);
          if (error!=0)
            throw aspect::QuietException();
        }
    }

// tk does the cubic spline interpolation that can be used between different spherical layers in the mantle.
// This interpolation is based on the script spline.h, which was downloaded from
// http://kluge.in-chemnitz.de/opensource/spline/spline.h   //
// copyright (C) 2011, 2014 Tino Kluge (ttk448 at gmail.com)
    namespace tk
    {
      /**
       * Band matrix solver for a banded, square matrix of size @p dim. Used
       * by spline interpolation in tk::spline.
       */
      class band_matrix
      {
        public:
          /**
           * Constructor, see resize()
           */
          band_matrix(int dim, int n_u, int n_l);
          /**
           * Resize to a @p dim by @dim matrix with given number
           * of off-diagonals.
           */
          void resize(int dim, int n_u, int n_l);

          /**
           * Return the dimension of the matrix
           */
          int dim() const;

          /**
           * Number of off-diagonals above.
           */
          int num_upper() const
          {
            return m_upper.size()-1;
          }

          /**
           * Number of off-diagonals below.
           */
          int num_lower() const
          {
            return m_lower.size()-1;
          }

          /**
           * Writeable access to element A(i,j), indices going from
           * i=0,...,dim()-1
           */
          double &operator () (int i, int j);
          /**
           * Read-only access
           */
          double operator () (int i, int j) const;

          /**
           * second diagonal (used in LU decomposition), saved in m_lower[0]
           */
          double &saved_diag(int i);

          /**
           * second diagonal (used in LU decomposition), saved in m_lower[0]
           */
          double saved_diag(int i) const;

          /**
           * LU-Decomposition of a band matrix
           */
          void lu_decompose();

          /**
           * solves Ux=y
           */
          std::vector<double> r_solve(const std::vector<double> &b) const;

          /**
           * solves Ly=b
           */
          std::vector<double> l_solve(const std::vector<double> &b) const;

          /**
           * Solve Ax=b and builds LU decomposition using lu_decompose()
           * if @p is_lu_decomposed is false.
           */
          std::vector<double> lu_solve(const std::vector<double> &b,
                                       bool is_lu_decomposed=false);
        private:
          /**
           * diagonal and off-diagonals above
           */
          std::vector< std::vector<double> > m_upper;
          /**
           * diagonals below the diagonal
           */
          std::vector< std::vector<double> > m_lower;
      };

      band_matrix::band_matrix(int dim, int n_u, int n_l)
      {
        resize(dim, n_u, n_l);
      }

      void band_matrix::resize(int dim, int n_u, int n_l)
      {
        assert(dim > 0);
        assert(n_u >= 0);
        assert(n_l >= 0);
        m_upper.resize(n_u+1);
        m_lower.resize(n_l+1);
        for (size_t i=0; i<m_upper.size(); i++)
          {
            m_upper[i].resize(dim);
          }
        for (size_t i=0; i<m_lower.size(); i++)
          {
            m_lower[i].resize(dim);
          }
      }

      int band_matrix::dim() const
      {
        if (m_upper.size()>0)
          {
            return m_upper[0].size();
          }
        else
          {
            return 0;
          }
      }

      double &band_matrix::operator () (int i, int j)
      {
        int k = j - i;       // what band is the entry
        assert( (i >= 0) && (i<dim()) && (j >= 0) && (j < dim()) );
        assert( (-num_lower() <= k) && (k <= num_upper()) );
        // k=0 -> diagonal, k<0 lower left part, k>0 upper right part
        if (k >= 0)
          return m_upper[k][i];
        else
          return m_lower[-k][i];
      }

      double band_matrix::operator () (int i, int j) const
      {
        int k=j-i;       // what band is the entry
        assert( (i >= 0) && (i < dim()) && (j >= 0) && (j < dim()) );
        assert( (-num_lower() <= k) && (k <= num_upper()) );
        // k=0 -> diagonal, k<0 lower left part, k>0 upper right part
        if (k >= 0)
          return m_upper[k][i];
        else
          return m_lower[-k][i];
      }

      double band_matrix::saved_diag(int i) const
      {
        assert( (i >= 0) && (i < dim()) );
        return m_lower[0][i];
      }

      double &band_matrix::saved_diag(int i)
      {
        assert( (i >= 0) && (i < dim()) );
        return m_lower[0][i];
      }

      void band_matrix::lu_decompose()
      {
        int i_max,j_max;
        int j_min;
        double x;

        // preconditioning
        // normalize column i so that a_ii=1
        for (int i = 0; i < this->dim(); i++)
          {
            assert(this->operator()(i,i) != 0.0);
            this->saved_diag(i) = 1.0/this->operator()(i,i);
            j_min = std::max(0,i-this->num_lower());
            j_max = std::min(this->dim()-1,i+this->num_upper());
            for (int j = j_min; j <= j_max; j++)
              {
                this->operator()(i,j) *= this->saved_diag(i);
              }
            this->operator()(i,i) = 1.0;          // prevents rounding errors
          }

        // Gauss LR-Decomposition
        for (int k = 0; k < this->dim(); k++)
          {
            i_max = std::min(this->dim()-1,k+this->num_lower());  // num_lower not a mistake!
            for (int i = k+1; i <= i_max; i++)
              {
                assert(this->operator()(k,k) != 0.0);
                x = -this->operator()(i,k)/this->operator()(k,k);
                this->operator()(i,k) = -x;                         // assembly part of L
                j_max = std::min(this->dim()-1, k + this->num_upper());
                for (int j = k+1; j <= j_max; j++)
                  {
                    // assembly part of R
                    this->operator()(i,j) = this->operator()(i,j)+x*this->operator()(k,j);
                  }
              }
          }
      }

      std::vector<double> band_matrix::l_solve(const std::vector<double> &b) const
      {
        assert( this->dim() == (int)b.size() );
        std::vector<double> x(this->dim());
        int j_start;
        double sum;
        for (int i = 0; i < this->dim(); i++)
          {
            sum = 0;
            j_start = std::max(0,i-this->num_lower());
            for (int j = j_start; j < i; j++) sum += this->operator()(i,j)*x[j];
            x[i] = (b[i]*this->saved_diag(i)) - sum;
          }
        return x;
      }


      std::vector<double> band_matrix::r_solve(const std::vector<double> &b) const
      {
        assert( this->dim() == (int)b.size() );
        std::vector<double> x(this->dim());
        int j_stop;
        double sum;
        for (int i = this->dim()-1; i >= 0; i--)
          {
            sum = 0;
            j_stop = std::min(this->dim()-1, i + this->num_upper());
            for (int j = i+1; j <= j_stop; j++) sum += this->operator()(i,j)*x[j];
            x[i] = (b[i] - sum) / this->operator()(i,i);
          }
        return x;
      }

      std::vector<double> band_matrix::lu_solve(const std::vector<double> &b,
                                                bool is_lu_decomposed)
      {
        assert(this->dim() == (int)b.size());
        std::vector<double>  x,y;
        // TODO: this is completely unsafe because you rely on the user
        // if the function is called more than once.
        if (is_lu_decomposed == false)
          {
            this->lu_decompose();
          }
        y = this->l_solve(b);
        x = this->r_solve(y);
        return x;
      }


      void spline::set_points(const std::vector<double> &x,
                              const std::vector<double> &y,
                              bool cubic_spline,
                              bool monotone_spline)
      {
        assert(x.size() == y.size());
        m_x = x;
        m_y = y;
        const unsigned int n = x.size();
        for (unsigned int i = 0; i < n-1; i++)
          {
            assert(m_x[i] < m_x[i+1]);
          }

        if (cubic_spline == true)  // cubic spline interpolation
          {
            if (monotone_spline == true)
              {
                /**
                 * This monotone spline algorithm is based on the javascript version
                 * at https://en.wikipedia.org/wiki/Monotone_cubic_interpolation. The
                 * parameters from this algorithm prevent overshooting in the
                 * interpolation spline.
                 */
                std::vector<double> dys(n-1), dxs(n-1), ms(n-1);
                for (unsigned int i=0; i < n-1; i++)
                  {
                    dxs[i] = x[i+1]-x[i];
                    dys[i] = y[i+1]-y[i];
                    ms[i] = dys[i]/dxs[i];
                  }

                // get m_a parameter
                m_c.resize(n);
                m_c[0] = 0;

                for (unsigned int i = 0; i < n-2; i++)
                  {
                    const double m0 = ms[i];
                    const double m1 = ms[i+1];

                    if (m0 * m1 <= 0)
                      {
                        m_c[i+1] = 0;
                      }
                    else
                      {
                        const double dx0 = dxs[i];
                        const double dx1 = dxs[i+1];
                        const double common = dx0 + dx1;
                        m_c[i+1] = 3*common/((common + dx0)/m0 + (common + dx1)/m1);
                      }
                  }
                m_c[n-1] = ms[n-2];

                // Get b and c coefficients
                m_a.resize(n);
                m_b.resize(n);
                for (unsigned int i = 0; i < m_c.size()-1; i++)
                  {
                    const double c1 = m_c[i];
                    const double m0 = ms[i];

                    const double invDx = 1/dxs[i];
                    const double common0 = c1 + m_c[i+1] - m0 - m0;
                    m_b[i] = (m0 - c1 - common0) * invDx;
                    m_a[i] = common0 * invDx * invDx;
                  }
              }
            else
              {
                // setting up the matrix and right hand side of the equation system
                // for the parameters b[]
                band_matrix A(n,1,1);
                std::vector<double>  rhs(n);
                for (unsigned int i = 1; i<n-1; i++)
                  {
                    A(i,i-1) = 1.0/3.0*(x[i]-x[i-1]);
                    A(i,i) = 2.0/3.0*(x[i+1]-x[i-1]);
                    A(i,i+1) = 1.0/3.0*(x[i+1]-x[i]);
                    rhs[i] = (y[i+1]-y[i])/(x[i+1]-x[i]) - (y[i]-y[i-1])/(x[i]-x[i-1]);
                  }
                // boundary conditions, zero curvature b[0]=b[n-1]=0
                A(0,0) = 2.0;
                A(0,1) = 0.0;
                rhs[0] = 0.0;
                A(n-1,n-1) = 2.0;
                A(n-1,n-2) = 0.0;
                rhs[n-1] = 0.0;

                // solve the equation system to obtain the parameters b[]
                m_b = A.lu_solve(rhs);

                // calculate parameters a[] and c[] based on b[]
                m_a.resize(n);
                m_c.resize(n);
                for (unsigned int i = 0; i<n-1; i++)
                  {
                    m_a[i] = 1.0/3.0*(m_b[i+1]-m_b[i])/(x[i+1]-x[i]);
                    m_c[i] = (y[i+1]-y[i])/(x[i+1]-x[i])
                             - 1.0/3.0*(2.0*m_b[i]+m_b[i+1])*(x[i+1]-x[i]);
                  }
              }
          }
        else     // linear interpolation
          {
            m_a.resize(n);
            m_b.resize(n);
            m_c.resize(n);
            for (unsigned int i = 0; i<n-1; i++)
              {
                m_a[i] = 0.0;
                m_b[i] = 0.0;
                m_c[i] = (m_y[i+1]-m_y[i])/(m_x[i+1]-m_x[i]);
              }
          }

        // for the right boundary we define
        // f_{n-1}(x) = b*(x-x_{n-1})^2 + c*(x-x_{n-1}) + y_{n-1}
        double h = x[n-1]-x[n-2];
        // m_b[n-1] is determined by the boundary condition
        if (!monotone_spline)
          {
            m_a[n-1] = 0.0;
            m_c[n-1] = 3.0*m_a[n-2]*h*h+2.0*m_b[n-2]*h+m_c[n-2];   // = f'_{n-2}(x_{n-1})
          }
      }

      double spline::operator() (double x) const
      {
        size_t n = m_x.size();
        // find the closest point m_x[idx] < x, idx=0 even if x<m_x[0]
        std::vector<double>::const_iterator it;
        it = std::lower_bound(m_x.begin(),m_x.end(),x);
        int idx = std::max( int(it-m_x.begin())-1, 0);

        double h = x-m_x[idx];
        double interpol;
        if (x<m_x[0])
          {
            // extrapolation to the left
            interpol = ((m_b[0])*h + m_c[0])*h + m_y[0];
          }
        else if (x>m_x[n-1])
          {
            // extrapolation to the right
            interpol = ((m_b[n-1])*h + m_c[n-1])*h + m_y[n-1];
          }
        else
          {
            // interpolation
            interpol = ((m_a[idx]*h + m_b[idx])*h + m_c[idx])*h + m_y[idx];
          }
        return interpol;
      }

    } // namespace tk


    std::string
    expand_ASPECT_SOURCE_DIR (const std::string &location)
    {
      return Utilities::replace_in_string(location,
                                          "$ASPECT_SOURCE_DIR",
                                          ASPECT_SOURCE_DIR);
    }

    std::string parenthesize_if_nonempty (const std::string &s)
    {
      if (s.size() > 0)
        return " (\"" + s + "\")";
      else
        return "";
    }

    bool
    has_unique_entries (const std::vector<std::string> &strings)
    {
      const std::set<std::string> set_of_strings(strings.begin(),strings.end());
      return (set_of_strings.size() == strings.size());
    }

    template <int dim>
    AsciiDataLookup<dim>::AsciiDataLookup(const unsigned int components,
                                          const double scale_factor)
      :
      components(components),
      data(components),
      maximum_component_value(components),
      scale_factor(scale_factor),
      coordinate_values_are_equidistant(false)
    {}



    template <int dim>
    AsciiDataLookup<dim>::AsciiDataLookup(const double scale_factor)
      :
      components(numbers::invalid_unsigned_int),
      data(),
      maximum_component_value(),
      scale_factor(scale_factor),
      coordinate_values_are_equidistant(false)
    {}



    template <int dim>
    std::vector<std::string>
    AsciiDataLookup<dim>::get_column_names() const
    {
      return data_component_names;
    }



    template <int dim>
    bool
    AsciiDataLookup<dim>::has_equidistant_coordinates() const
    {
      return coordinate_values_are_equidistant;
    }



    template <int dim>
    unsigned int
    AsciiDataLookup<dim>::get_column_index_from_name(const std::string &column_name) const
    {
      const std::vector<std::string>::const_iterator column_position =
        std::find(data_component_names.begin(),data_component_names.end(),column_name);

      AssertThrow(column_position != data_component_names.end(),
                  ExcMessage("There is no data column named " + column_name
                             + " in the current data file. Please check the name and the "
                             "first line not starting with '#' of your data file."));

      return std::distance(data_component_names.begin(),column_position);
    }

    template <int dim>
    std::string
    AsciiDataLookup<dim>::get_column_name_from_index(const unsigned int column_index) const
    {
      AssertThrow(data_component_names.size() > column_index,
                  ExcMessage("There is no data column number " + Utilities::to_string(column_index)
                             + " in the current data file. The data file only contains "
                             + Utilities::to_string(data_component_names.size()) + " named columns."));

      return data_component_names[column_index];
    }

    template <int dim>
    double
    AsciiDataLookup<dim>::get_maximum_component_value(const unsigned int component) const
    {
      return maximum_component_value[component];
    }

    template <int dim>
    void
    AsciiDataLookup<dim>::load_file(const std::string &filename,
                                    const MPI_Comm &comm)
    {
      // Read data from disk and distribute among processes
      std::stringstream in(read_and_distribute_file_content(filename, comm));

      // Read header lines and table size
      while (in.peek() == '#')
        {
          std::string line;
          getline(in,line);
          std::stringstream linestream(line);
          std::string word;
          while (linestream >> word)
            if (word == "POINTS:")
              for (unsigned int i = 0; i < dim; i++)
                {
                  unsigned int temp_index;
                  linestream >> temp_index;

                  if (table_points[i] == 0)
                    table_points[i] = temp_index;
                  else
                    AssertThrow (table_points[i] == temp_index,
                                 ExcMessage("The file grid must not change over model runtime. "
                                            "Either you prescribed a conflicting number of points in "
                                            "the input file, or the POINTS comment in your data files "
                                            "is changing between following files."));
                }
        }

      for (unsigned int i = 0; i < dim; i++)
        {
          AssertThrow(table_points[i] != 0,
                      ExcMessage("Could not successfully read in the file header of the "
                                 "ascii data file <" + filename + ">. One header line has to "
                                 "be of the format: '#POINTS: N1 [N2] [N3]', where N1 and "
                                 "potentially N2 and N3 have to be the number of data points "
                                 "in their respective dimension. Check for typos in this line "
                                 "(e.g. a missing space character)."));
        }

      // Read column lines if present
      unsigned int field_index = 0;
      unsigned int name_column_index = 0;
      double temp_data;

      while (true)
        {
          AssertThrow (name_column_index < 100,
                       ExcMessage("The program found more than 100 columns in the first line of the data file. "
                                  "This is unlikely intentional. Check your data file and make sure the data can be "
                                  "interpreted as floating point numbers. If you do want to read a data file with more "
                                  "than 100 columns, please remove this assertion."));

          std::string column_name_or_data;
          in >> column_name_or_data;
          try
            {
              // If the data field contains a name this will throw an exception
              temp_data = boost::lexical_cast<double>(column_name_or_data);

              // If there was no exception we have left the line containing names
              // and have read the first data field. Save number of components, and
              // make sure there is no contradiction if the components were already given to
              // the constructor of this class.
              if (components == numbers::invalid_unsigned_int)
                components = name_column_index - dim;
              else if (name_column_index != 0)
                AssertThrow (components == name_column_index,
                             ExcMessage("The number of expected data columns and the "
                                        "list of column names at the beginning of the data file "
                                        + filename + " does not match. The file should contain "
                                        "one column name per column (one for each dimension "
                                        "and one per data column."));

              break;
            }
          catch (const boost::bad_lexical_cast &e)
            {
              // The first dim columns are coordinates and contain no data
              if (name_column_index >= dim)
                {
                  // Transform name to lower case to prevent confusion with capital letters
                  // Note: only ASCII characters allowed
                  std::transform(column_name_or_data.begin(), column_name_or_data.end(), column_name_or_data.begin(), ::tolower);

                  AssertThrow(std::find(data_component_names.begin(),data_component_names.end(),column_name_or_data)
                              == data_component_names.end(),
                              ExcMessage("There are multiple fields named " + column_name_or_data +
                                         " in the data file " + filename + ". Please remove duplication to "
                                         "allow for unique association between column and name."));

                  data_component_names.push_back(column_name_or_data);
                }
              ++name_column_index;
            }
        }

      /**
       * Create table for the data. This peculiar reinit is necessary, because
       * there is no constructor for Table, which takes TableIndices as
       * argument.
       */
      data.resize(components);
      maximum_component_value.resize(components,-std::numeric_limits<double>::max());
      Table<dim,double> data_table;
      data_table.TableBase<dim,double>::reinit(table_points);
      std::vector<Table<dim,double> > data_tables(components+dim,data_table);


      // Read data lines
      do
        {
          const unsigned int column_num = field_index%(components+dim);

          if (column_num >= dim)
            {
              temp_data *= scale_factor;
              maximum_component_value[column_num-dim] = std::max(maximum_component_value[column_num-dim], temp_data);
            }

          data_tables[column_num](compute_table_indices(field_index)) = temp_data;

          ++field_index;
        }
      while (in >> temp_data);


      AssertThrow(field_index == (components + dim) * data_table.n_elements(),
                  ExcMessage (std::string("Number of read in points does not match number of expected points. File corrupted?")));

      // In case the data is specified on a grid that is equidistant
      // in each coordinate direction, we only need to store
      // (besides the data) the number of intervals in each direction and
      // the begin- and endpoints of the coordinates.
      // In case the grid is not equidistant, we need to keep
      // all the coordinates in each direction, which is more costly.
      // Here we fill the data structures needed for both cases,
      // and check whether the coordinates are equidistant or not.
      // We also check the requirement that the coordinates are
      // strictly ascending.

      // The number of intervals in each direction
      std::array<unsigned int,dim> table_intervals;

      // Whether or not the grid is equidistant
      coordinate_values_are_equidistant = true;

      for (unsigned int i = 0; i < dim; i++)
        {
          table_intervals[i] = table_points[i] - 1;

          TableIndices<dim> idx;
          double temp_coord = data_tables[i](idx);
          double new_temp_coord = 0;

          // The minimum coordinates
          grid_extent[i].first = temp_coord;

          // The first coordinate value
          coordinate_values[i].push_back(temp_coord);

          // The grid spacing
          double grid_spacing = numbers::signaling_nan<double>();

          // Loop over the rest of the coordinate points
          for (unsigned int n = 1; n < table_points[i]; n++)
            {
              idx[i] = n;
              new_temp_coord = data_tables[i](idx);
              AssertThrow(new_temp_coord > temp_coord,
                          ExcMessage ("Coordinates in dimension "
                                      + int_to_string(i)
                                      + " are not strictly ascending. "));

              // Test whether grid is equidistant
              if (n == 1)
                grid_spacing = new_temp_coord - temp_coord;
              else
                {
                  const double current_grid_spacing = new_temp_coord - temp_coord;
                  // Compare current grid spacing with first grid spacing,
                  // taking into account roundoff of the read-in coordinates
                  if (std::abs(current_grid_spacing - grid_spacing) > 0.005*(current_grid_spacing+grid_spacing))
                    coordinate_values_are_equidistant = false;
                }

              // Set the coordinate value
              coordinate_values[i].push_back(new_temp_coord);

              temp_coord = new_temp_coord;
            }

          // The maximum coordinate
          grid_extent[i].second = temp_coord;
        }

      // For each data component, set up a GridData,
      // its type depending on the read-in grid.
      for (unsigned int i = 0; i < components; i++)
        {
          if (data[i])
            delete data[i];

          if (coordinate_values_are_equidistant)
            data[i] = new Functions::InterpolatedUniformGridData<dim> (grid_extent,
                                                                       table_intervals,
                                                                       data_tables[dim+i]);
          else
            {
              data[i] = new Functions::InterpolatedTensorProductGridData<dim> (coordinate_values,
                                                                               data_tables[dim+i]);
            }
        }
    }


    template <int dim>
    double
    AsciiDataLookup<dim>::get_data(const Point<dim> &position,
                                   const unsigned int component) const
    {
      return data[component]->value(position);
    }


    template <int dim>
    TableIndices<dim>
    AsciiDataLookup<dim>::compute_table_indices(const unsigned int i) const
    {
      TableIndices<dim> idx;
      idx[0] = (i / (components+dim)) % table_points[0];
      if (dim >= 2)
        idx[1] = ((i / (components+dim)) / table_points[0]) % table_points[1];
      if (dim == 3)
        idx[2] = (i / (components+dim)) / (table_points[0] * table_points[1]);

      return idx;
    }



    template <int dim>
    AsciiDataBase<dim>::AsciiDataBase ()
    {}


    template <int dim>
    void
    AsciiDataBase<dim>::declare_parameters (ParameterHandler  &prm,
                                            const std::string &default_directory,
                                            const std::string &default_filename,
                                            const std::string &subsection_name)
    {
      prm.enter_subsection (subsection_name);
      {
        prm.declare_entry ("Data directory",
                           default_directory,
                           Patterns::DirectoryName (),
                           "The name of a directory that contains the model data. This path "
                           "may either be absolute (if starting with a `/') or relative to "
                           "the current directory. The path may also include the special "
                           "text `$ASPECT_SOURCE_DIR' which will be interpreted as the path "
                           "in which the ASPECT source files were located when ASPECT was "
                           "compiled. This interpretation allows, for example, to reference "
                           "files located in the `data/' subdirectory of ASPECT. ");
        prm.declare_entry ("Data file name",
                           default_filename,
                           Patterns::Anything (),
                           "The file name of the model data. Provide file in format: "
                           "(Velocity file name).\\%s\\%d where \\%s is a string specifying "
                           "the boundary of the model according to the names of the boundary "
                           "indicators (of the chosen geometry model).\\%d is any sprintf integer "
                           "qualifier, specifying the format of the current file number. ");
        prm.declare_entry ("Scale factor", "1",
<<<<<<< HEAD
                           Patterns::Double (0),
                           "Scalar factor, which is applied to the model data. "
                           "You might want to use this to scale the input to a "
                           "reference model. Another way to use this factor is to "
                           "convert units of the input files. For instance, if you "
                           "provide velocities in cm/yr set this factor to 0.01.");
=======
                           Patterns::Double (),
                           "Scalar factor, which is applied to the boundary velocity. "
                           "You might want to use this to scale the velocities to a "
                           "reference model (e.g. with free-slip boundary) or another "
                           "plate reconstruction. Another way to use this factor is to "
                           "convert units of the input files. The unit is assumed to be"
                           "m/s or m/yr depending on the 'Use years in output instead of "
                           "seconds' flag. If you provide velocities in cm/yr set this "
                           "factor to 0.01.");
>>>>>>> e6cb0cac
      }
      prm.leave_subsection();
    }


    template <int dim>
    void
    AsciiDataBase<dim>::parse_parameters (ParameterHandler &prm,
                                          const std::string &subsection_name)
    {
      prm.enter_subsection (subsection_name);
      {
        // Get the path to the data files. If it contains a reference
        // to $ASPECT_SOURCE_DIR, replace it by what CMake has given us
        // as a #define
        data_directory = Utilities::expand_ASPECT_SOURCE_DIR(prm.get ("Data directory"));
        data_file_name    = prm.get ("Data file name");
        scale_factor      = prm.get_double ("Scale factor");
      }
      prm.leave_subsection();
    }

    template <int dim>
    AsciiDataBoundary<dim>::AsciiDataBoundary ()
      :
      current_file_number(0),
      first_data_file_model_time(0.0),
      first_data_file_number(0),
      decreasing_file_order(false),
      data_file_time_step(0.0),
      time_weight(0.0),
      time_dependent(true),
      lookups(),
      old_lookups()
    {}

    template <int dim>
    void
    AsciiDataBoundary<dim>::initialize(const std::set<types::boundary_id> &boundary_ids,
                                       const unsigned int components)
    {
      AssertThrow ((dynamic_cast<const GeometryModel::SphericalShell<dim>*> (&this->get_geometry_model()))
                   || (dynamic_cast<const GeometryModel::Chunk<dim>*> (&this->get_geometry_model())) != 0
                   || (dynamic_cast<const GeometryModel::Box<dim>*> (&this->get_geometry_model())) != 0,
                   ExcMessage ("This ascii data plugin can only be used when using "
                               "a spherical shell, chunk or box geometry."));


      for (typename std::set<types::boundary_id>::const_iterator
           boundary_id = boundary_ids.begin();
           boundary_id != boundary_ids.end(); ++boundary_id)
        {
          std::shared_ptr<Utilities::AsciiDataLookup<dim-1> > lookup;
          lookup.reset(new Utilities::AsciiDataLookup<dim-1> (components,
                                                              this->scale_factor));
          lookups.insert(std::make_pair(*boundary_id,lookup));

          lookup.reset(new Utilities::AsciiDataLookup<dim-1> (components,
                                                              this->scale_factor));
          old_lookups.insert(std::make_pair(*boundary_id,lookup));


          // Set the first file number and load the first files
          current_file_number = first_data_file_number;

          const int next_file_number =
            (decreasing_file_order) ?
            current_file_number - 1
            :
            current_file_number + 1;

          const std::string filename (create_filename (current_file_number,*boundary_id));

          this->get_pcout() << std::endl << "   Loading Ascii data boundary file "
                            << filename << "." << std::endl << std::endl;


          AssertThrow(Utilities::fexists(filename),
                      ExcMessage (std::string("Ascii data file <")
                                  +
                                  filename
                                  +
                                  "> not found!"));
          lookups.find(*boundary_id)->second->load_file(filename,this->get_mpi_communicator());

          // If the boundary condition is constant, switch off time_dependence
          // immediately. If not, also load the second file for interpolation.
          // This catches the case that many files are present, but the
          // parameter file requests a single file.
          if (filename == create_filename (current_file_number+1,*boundary_id))
            {
              end_time_dependence ();
            }
          else
            {
              const std::string filename (create_filename (next_file_number,*boundary_id));
              this->get_pcout() << std::endl << "   Loading Ascii data boundary file "
                                << filename << "." << std::endl << std::endl;
              if (Utilities::fexists(filename))
                {
                  lookups.find(*boundary_id)->second.swap(old_lookups.find(*boundary_id)->second);
                  lookups.find(*boundary_id)->second->load_file(filename,this->get_mpi_communicator());
                }
              else
                end_time_dependence ();
            }
        }
    }


    template <int dim>
    std::array<unsigned int,dim-1>
    AsciiDataBoundary<dim>::get_boundary_dimensions (const types::boundary_id boundary_id) const
    {
      std::array<unsigned int,dim-1> boundary_dimensions;

      switch (dim)
        {
          case 2:
            if ((boundary_id == 2) || (boundary_id == 3))
              {
                boundary_dimensions[0] = 0;
              }
            else if ((boundary_id == 0) || (boundary_id == 1))
              {
                boundary_dimensions[0] = 1;
              }
            else
              {
                boundary_dimensions[0] = numbers::invalid_unsigned_int;
                AssertThrow(false,ExcNotImplemented());
              }

            break;

          case 3:
            if ((boundary_id == 4) || (boundary_id == 5))
              {
                boundary_dimensions[0] = 0;
                boundary_dimensions[1] = 1;
              }
            else if ((boundary_id == 0) || (boundary_id == 1))
              {
                boundary_dimensions[0] = 1;
                boundary_dimensions[1] = 2;
              }
            else if ((boundary_id == 2) || (boundary_id == 3))
              {
                boundary_dimensions[0] = 0;
                boundary_dimensions[1] = 2;
              }
            else
              {
                boundary_dimensions[0] = numbers::invalid_unsigned_int;
                boundary_dimensions[1] = numbers::invalid_unsigned_int;
                AssertThrow(false,ExcNotImplemented());
              }

            break;

          default:
            for (unsigned int d=0; d<dim-1; ++d)
              boundary_dimensions[d] = numbers::invalid_unsigned_int;
            AssertThrow(false,ExcNotImplemented());
        }
      return boundary_dimensions;
    }

    namespace
    {
      /**
       * Given a string @p filename_and_path that contains exactly one
       * <code>%s</code> and one <code>%d</code> code (possibly modified
       * by flag, field, and length modifiers as discussed in the man
       * pages of the <code>printf()</code> family of functions),
       * return the expanded string where the <code>%s</code> code is
       * replaced by @p boundary_name, and <code>%d</code> is replaced
       * by @p filenumber.
       */
      std::string replace_placeholders(const std::string &filename_and_path,
                                       const std::string &boundary_name,
                                       const int filenumber)
      {
        const int maxsize = filename_and_path.length() + 256;
        char *filename = static_cast<char *>(malloc (maxsize * sizeof(char)));
        int ret = snprintf (filename,
                            maxsize,
                            filename_and_path.c_str(),
                            boundary_name.c_str(),
                            filenumber);

        AssertThrow(ret >= 0, ExcMessage("Invalid string placeholder in filename detected."));
        AssertThrow(ret< maxsize, ExcInternalError("snprintf string overflow detected."));
        const std::string str_result (filename);
        free (filename);
        return str_result;
      }

    }

    template <int dim>
    std::string
    AsciiDataBoundary<dim>::create_filename (const int filenumber,
                                             const types::boundary_id boundary_id) const
    {
      std::string templ = this->data_directory + this->data_file_name;

      const std::string boundary_name = this->get_geometry_model().translate_id_to_symbol_name(boundary_id);

      const std::string result = replace_placeholders(templ, boundary_name, filenumber);
      if (fexists(result))
        return result;

      // Backwards compatibility check: people might still be using the old
      // names of the top/bottom boundary. If they do, print a warning but
      // accept those files.
      std::string compatible_result;
      if (boundary_name == "top")
        {
          compatible_result = replace_placeholders(templ, "surface", filenumber);
          if (!fexists(compatible_result))
            compatible_result = replace_placeholders(templ, "outer", filenumber);
        }
      else if (boundary_name == "bottom")
        compatible_result = replace_placeholders(templ, "inner", filenumber);

      if (!fexists(result) && fexists(compatible_result))
        {
          this->get_pcout() << "WARNING: Filename convention concerning geometry boundary "
                            "names changed. Please rename '" << compatible_result << "'"
                            << " to '" << result << "'"
                            << std::endl;
          return compatible_result;
        }

      return result;
    }


    template <int dim>
    void
    AsciiDataBoundary<dim>::update ()
    {
      if (time_dependent && (this->get_time() - first_data_file_model_time >= 0.0))
        {
          const double time_steps_since_start = (this->get_time() - first_data_file_model_time)
                                                / data_file_time_step;
          // whether we need to update our data files. This looks so complicated
          // because we need to catch increasing and decreasing file orders and all
          // possible first_data_file_model_times and first_data_file_numbers.
          const bool need_update =
            static_cast<int> (time_steps_since_start)
            > std::abs(current_file_number - first_data_file_number);

          if (need_update)
            {
              // The last file, which was tried to be loaded was
              // number current_file_number +/- 1, because current_file_number
              // is the file older than the current model time
              const int old_file_number =
                (decreasing_file_order) ?
                current_file_number - 1
                :
                current_file_number + 1;

              // Calculate new file_number
              current_file_number =
                (decreasing_file_order) ?
                first_data_file_number
                - static_cast<unsigned int> (time_steps_since_start)
                :
                first_data_file_number
                + static_cast<unsigned int> (time_steps_since_start);

              const bool load_both_files = std::abs(current_file_number - old_file_number) >= 1;

              for (typename std::map<types::boundary_id,
                   std::shared_ptr<Utilities::AsciiDataLookup<dim-1> > >::iterator
                   boundary_id = lookups.begin();
                   boundary_id != lookups.end(); ++boundary_id)
                update_data(boundary_id->first,load_both_files);
            }

          time_weight = time_steps_since_start
                        - std::abs(current_file_number - first_data_file_number);

          Assert ((0 <= time_weight) && (time_weight <= 1),
                  ExcMessage (
                    "Error in set_current_time. Time_weight has to be in [0,1]"));
        }
    }

    template <int dim>
    void
    AsciiDataBoundary<dim>::update_data (const types::boundary_id boundary_id,
                                         const bool load_both_files)
    {
      // If the time step was large enough to move forward more
      // then one data file we need to load both current files
      // to stay accurate in interpolation
      if (load_both_files)
        {
          const std::string filename (create_filename (current_file_number,boundary_id));
          this->get_pcout() << std::endl << "   Loading Ascii data boundary file "
                            << filename << "." << std::endl << std::endl;
          if (Utilities::fexists(filename))
            {
              lookups.find(boundary_id)->second.swap(old_lookups.find(boundary_id)->second);
              lookups.find(boundary_id)->second->load_file(filename,this->get_mpi_communicator());
            }

          // If loading current_time_step failed, end time dependent part with old_file_number.
          else
            end_time_dependence ();
        }

      // Now load the next data file. This part is the main purpose of this function.
      const int next_file_number =
        (decreasing_file_order) ?
        current_file_number - 1
        :
        current_file_number + 1;

      const std::string filename (create_filename (next_file_number,boundary_id));
      this->get_pcout() << std::endl << "   Loading Ascii data boundary file "
                        << filename << "." << std::endl << std::endl;
      if (Utilities::fexists(filename))
        {
          lookups.find(boundary_id)->second.swap(old_lookups.find(boundary_id)->second);
          lookups.find(boundary_id)->second->load_file(filename,this->get_mpi_communicator());
        }

      // If next file does not exist, end time dependent part with current_time_step.
      else
        end_time_dependence ();
    }

    template <int dim>
    void
    AsciiDataBoundary<dim>::end_time_dependence ()
    {
      // no longer consider the problem time dependent from here on out
      // this cancels all attempts to read files at the next time steps
      time_dependent = false;
      // Give warning if first processor
      this->get_pcout() << std::endl
                        << "   Loading new data file did not succeed." << std::endl
                        << "   Assuming constant boundary conditions for rest of model run."
                        << std::endl << std::endl;
    }

    template <int dim>
    double
    AsciiDataBoundary<dim>::
    get_data_component (const types::boundary_id             boundary_indicator,
                        const Point<dim>                    &position,
                        const unsigned int                   component) const
    {
      if (this->get_time() - first_data_file_model_time >= 0.0)
        {
          Point<dim> internal_position = position;

          if (dynamic_cast<const GeometryModel::SphericalShell<dim>*> (&this->get_geometry_model()) != 0
              || dynamic_cast<const GeometryModel::Chunk<dim>*> (&this->get_geometry_model()) != 0)
            {
              const std::array<double,dim> spherical_position =
                Utilities::Coordinates::cartesian_to_spherical_coordinates(position);

              for (unsigned int i = 0; i < dim; i++)
                internal_position[i] = spherical_position[i];
            }

          const std::array<unsigned int,dim-1> boundary_dimensions =
            get_boundary_dimensions(boundary_indicator);

          Point<dim-1> data_position;
          for (unsigned int i = 0; i < dim-1; i++)
            data_position[i] = internal_position[boundary_dimensions[i]];

          const double data = lookups.find(boundary_indicator)->second->get_data(data_position,component);

          if (!time_dependent)
            return data;

          const double old_data = old_lookups.find(boundary_indicator)->second->get_data(data_position,component);

          return time_weight * data + (1 - time_weight) * old_data;
        }
      else
        return 0.0;
    }


    template <int dim>
    double
    AsciiDataBoundary<dim>::get_maximum_component_value (const types::boundary_id boundary_indicator, const unsigned int component) const
    {
      return lookups.find(boundary_indicator)->second->get_maximum_component_value(component);
    }


    template <int dim>
    void
    AsciiDataBoundary<dim>::declare_parameters (ParameterHandler  &prm,
                                                const std::string &default_directory,
                                                const std::string &default_filename,
                                                const std::string &subsection_name)
    {
      Utilities::AsciiDataBase<dim>::declare_parameters(prm,
                                                        default_directory,
                                                        default_filename,
                                                        subsection_name);

      prm.enter_subsection (subsection_name);
      {
        prm.declare_entry ("Data file time step", "1e6",
                           Patterns::Double (0),
                           "Time step between following data files. "
                           "Depending on the setting of the global `Use years in output instead of seconds' flag "
                           "in the input file, this number is either interpreted as seconds or as years. "
                           "The default is one million, i.e., either one million seconds or one million years.");
        prm.declare_entry ("First data file model time", "0",
                           Patterns::Double (0),
                           "Time from which on the data file with number `First data "
                           "file number' is used as boundary condition. Until this "
                           "time, a boundary condition equal to zero everywhere is assumed. "
                           "Depending on the setting of the global `Use years in output instead of seconds' flag "
                           "in the input file, this number is either interpreted as seconds or as years.");
        prm.declare_entry ("First data file number", "0",
                           Patterns::Integer (),
                           "Number of the first velocity file to be loaded when the model time "
                           "is larger than `First velocity file model time'.");
        prm.declare_entry ("Decreasing file order", "false",
                           Patterns::Bool (),
                           "In some cases the boundary files are not numbered in increasing "
                           "but in decreasing order (e.g. `Ma BP'). If this flag is set to "
                           "`True' the plugin will first load the file with the number "
                           "`First data file number' and decrease the file number during "
                           "the model run.");
      }
      prm.leave_subsection();
    }


    template <int dim>
    void
    AsciiDataBoundary<dim>::parse_parameters (ParameterHandler &prm,
                                              const std::string &subsection_name)
    {
      Utilities::AsciiDataBase<dim>::parse_parameters(prm,
                                                      subsection_name);

      prm.enter_subsection(subsection_name);
      {
        data_file_time_step             = prm.get_double ("Data file time step");
        first_data_file_model_time      = prm.get_double ("First data file model time");
        first_data_file_number          = prm.get_double ("First data file number");
        decreasing_file_order           = prm.get_bool   ("Decreasing file order");

        if (this->convert_output_to_years() == true)
          {
            data_file_time_step        *= year_in_seconds;
            first_data_file_model_time *= year_in_seconds;
          }
      }
      prm.leave_subsection();
    }

    template <int dim>
    AsciiDataInitial<dim>::AsciiDataInitial ()
    {}


    template <int dim>
    void
    AsciiDataInitial<dim>::initialize (const unsigned int components)
    {
      AssertThrow ((dynamic_cast<const GeometryModel::SphericalShell<dim>*> (&this->get_geometry_model()))
                   || (dynamic_cast<const GeometryModel::Chunk<dim>*> (&this->get_geometry_model())) != 0
                   || (dynamic_cast<const GeometryModel::Box<dim>*> (&this->get_geometry_model())) != 0,
                   ExcMessage ("This ascii data plugin can only be used when using "
                               "a spherical shell, chunk or box geometry."));

      lookup.reset(new Utilities::AsciiDataLookup<dim> (components,
                                                        this->scale_factor));

      const std::string filename = this->data_directory + this->data_file_name;

      this->get_pcout() << std::endl << "   Loading Ascii data initial file "
                        << filename << "." << std::endl << std::endl;


      AssertThrow(Utilities::fexists(filename),
                  ExcMessage (std::string("Ascii data file <")
                              +
                              filename
                              +
                              "> not found!"));
      lookup->load_file(filename, this->get_mpi_communicator());
    }

    template <int dim>
    double
    AsciiDataInitial<dim>::
    get_data_component (const Point<dim>                    &position,
                        const unsigned int                   component) const
    {
      Point<dim> internal_position = position;

      if (dynamic_cast<const GeometryModel::SphericalShell<dim>*> (&this->get_geometry_model()) != 0
          || (dynamic_cast<const GeometryModel::Chunk<dim>*> (&this->get_geometry_model())) != 0)
        {
          const std::array<double,dim> spherical_position =
            Utilities::Coordinates::cartesian_to_spherical_coordinates(position);

          for (unsigned int i = 0; i < dim; i++)
            internal_position[i] = spherical_position[i];
        }
      return lookup->get_data(internal_position,component);
    }


    template <int dim>
    AsciiDataProfile<dim>::AsciiDataProfile ()
    {}


    template <int dim>
    void
    AsciiDataProfile<dim>::initialize (const MPI_Comm &communicator)
    {
      lookup.reset(new Utilities::AsciiDataLookup<1> (this->scale_factor));

      const std::string filename = this->data_directory + this->data_file_name;

      AssertThrow(Utilities::fexists(filename),
                  ExcMessage (std::string("Ascii data file <")
                              +
                              filename
                              +
                              "> not found!"));
      lookup->load_file(filename,communicator);
    }


    template <int dim>
    std::vector<std::string>
    AsciiDataProfile<dim>::get_column_names() const
    {
      return lookup->get_column_names();
    }

    template <int dim>
    unsigned int
    AsciiDataProfile<dim>::get_column_index_from_name(const std::string &column_name) const
    {
      return lookup->get_column_index_from_name(column_name);
    }

    template <int dim>
    unsigned int
    AsciiDataProfile<dim>::maybe_get_column_index_from_name(const std::string &column_name) const
    {
      try
        {
          // read the entries in if they exist
          return lookup->get_column_index_from_name(column_name);
        }
      catch (...)
        {
          // return an invalid unsigned int entry if the column does not exist
          return numbers::invalid_unsigned_int;
        }
    }

    template <int dim>
    std::string
    AsciiDataProfile<dim>::get_column_name_from_index(const unsigned int column_index) const
    {
      return lookup->get_column_name_from_index(column_index);
    }


    template <int dim>
    double
    AsciiDataProfile<dim>::
    get_data_component (const Point<1>                      &position,
                        const unsigned int                   component) const
    {
      return lookup->get_data(position,component);
    }



    double
    weighted_p_norm_average ( const std::vector<double> &weights,
                              const std::vector<double> &values,
                              const double p)
    {
      // TODO: prevent division by zero for all
      double averaged_parameter = 0.0;

      // first look at the special cases which can be done faster
      if (p <= -1000)
        {
          // Minimum
          double min_value = 0;
          unsigned int first_element_with_nonzero_weight = 0;
          for (; first_element_with_nonzero_weight < weights.size(); ++first_element_with_nonzero_weight)
            if (weights[first_element_with_nonzero_weight] > 0)
              {
                min_value = values[first_element_with_nonzero_weight];
                break;
              }
          Assert (first_element_with_nonzero_weight < weights.size(),
                  ExcMessage ("There are only zero (or smaller) weights in the weights vector."));

          for (unsigned int i=first_element_with_nonzero_weight+1; i < weights.size(); ++i)
            if (weights[i] != 0)
              if (values[i] < min_value)
                min_value = values[i];

          return min_value;
        }
      else if (p == -1)
        {
          // Harmonic average
          for (unsigned int i=0; i< weights.size(); ++i)
            {
              /**
               * if the value is zero, we get a division by zero. To prevent this
               * we look at what should happen in this case. When a value is zero,
               * and the correspondent weight is non-zero, this corresponds to no
               * resistance in a parallel system. This means that this will dominate,
               * and we should return zero. If the value is zero and the weight is
               * zero, we just ignore it.
               */
              if (values[i] == 0 && weights[i] > 0)
                return 0;
              else if (values[i] != 0)
                averaged_parameter += weights[i]/values[i];
            }

          Assert (averaged_parameter > 0, ExcMessage ("The sum of the weights/values may not be smaller or equal to zero."));
          const double sum_of_weights = std::accumulate(weights.begin(), weights.end(), 0.0);
          return sum_of_weights/averaged_parameter;
        }
      else if (p == 0)
        {
          // Geometric average
          for (unsigned int i=0; i < weights.size(); ++i)
            averaged_parameter += weights[i]*std::log(values[i]);

          const double sum_of_weights = std::accumulate(weights.begin(), weights.end(), 0.0);
          Assert (sum_of_weights != 0,
                  ExcMessage ("The sum of the weights may not be equal to zero, because we need to divide through it."));
          return std::exp(averaged_parameter/sum_of_weights);
        }
      else if (p == 1)
        {
          // Arithmetic average
          for (unsigned int i=0; i< weights.size(); ++i)
            averaged_parameter += weights[i]*values[i];

          const double sum_of_weights = std::accumulate(weights.begin(), weights.end(), 0.0);
          Assert (sum_of_weights != 0,
                  ExcMessage ("The sum of the weights may not be equal to zero, because we need to divide through it."));
          return averaged_parameter/sum_of_weights;
        }
      else if (p == 2)
        {
          // Quadratic average (RMS)
          for (unsigned int i=0; i< weights.size(); ++i)
            averaged_parameter += weights[i]*values[i]*values[i];

          const double sum_of_weights = std::accumulate(weights.begin(), weights.end(), 0.0);
          Assert (sum_of_weights != 0,
                  ExcMessage ("The sum of the weights may not be equal to zero, because we need to divide through it."));
          Assert (averaged_parameter/sum_of_weights > 0, ExcMessage ("The sum of the weights is smaller or equal to zero."));
          return std::sqrt(averaged_parameter/sum_of_weights);
        }
      else if (p == 3)
        {
          // Cubic average
          for (unsigned int i=0; i< weights.size(); ++i)
            averaged_parameter += weights[i]*values[i]*values[i]*values[i];

          const double sum_of_weights = std::accumulate(weights.begin(), weights.end(), 0.0);
          Assert (sum_of_weights != 0,
                  ExcMessage ("The sum of the weights may not be equal to zero, because we need to divide through it."));
          return cbrt(averaged_parameter/sum_of_weights);
        }
      else if (p >= 1000)
        {
          // Maximum
          double max_value = 0;
          unsigned int first_element_with_nonzero_weight = 0;
          for (; first_element_with_nonzero_weight < weights.size(); ++first_element_with_nonzero_weight)
            if (weights[first_element_with_nonzero_weight] > 0)
              {
                max_value = values[first_element_with_nonzero_weight];
                break;
              }
          Assert (first_element_with_nonzero_weight < weights.size(),
                  ExcMessage ("There are only zero (or smaller) weights in the weights vector."));

          for (unsigned int i=first_element_with_nonzero_weight+1; i < weights.size(); ++i)
            if (weights[i] != 0)
              if (values[i] > max_value)
                max_value = values[i];

          return max_value;
        }
      else
        {
          for (unsigned int i=0; i< weights.size(); ++i)
            {
              /**
               * When a value is zero or smaller, the exponent is smaller then one and the
               * correspondent  weight is non-zero, this corresponds to no resistance in a
               * parallel system.  This means that this 'path' will be followed, and we
               * return zero.
               */
              if (values[i] <= 0 && p < 0)
                return 0;
              averaged_parameter += weights[i] * std::pow(values[i],p);
            }

          const double sum_of_weights = std::accumulate(weights.begin(), weights.end(), 0.0);

          Assert (sum_of_weights > 0, ExcMessage ("The sum of the weights may not be smaller or equal to zero."));
          Assert (averaged_parameter > 0,
                  ExcMessage ("The sum of the weights times the values to the power p may not be smaller or equal to zero."));
          return std::pow(averaged_parameter/sum_of_weights, 1/p);
        }
    }



    template <typename T>
    T
    derivative_of_weighted_p_norm_average (const double /*averaged_parameter*/,
                                           const std::vector<double> &weights,
                                           const std::vector<double> &values,
                                           const std::vector<T> &derivatives,
                                           const double p)
    {
      // TODO: use averaged_parameter to speed up computation?
      // TODO: add special cases p = 2 and p = 3
      double averaged_parameter_derivative_part_1 = 0.0;
      T averaged_parameter_derivative_part_2 = T();

      // first look at the special cases which can be done faster
      if (p <= -1000)
        {
          // Minimum
          double min_value = 0;
          unsigned int element_with_minimum_value = 0;
          unsigned int first_element_with_nonzero_weight = 0;
          for (; first_element_with_nonzero_weight < weights.size(); ++first_element_with_nonzero_weight)
            if (weights[first_element_with_nonzero_weight] > 0)
              {
                min_value = values[first_element_with_nonzero_weight];
                element_with_minimum_value = first_element_with_nonzero_weight;
                break;
              }
          Assert (first_element_with_nonzero_weight < weights.size(),
                  ExcMessage ("There are only zero (or smaller) weights in the weights vector."));

          for (unsigned int i=first_element_with_nonzero_weight+1; i < weights.size(); ++i)
            if (weights[i] != 0)
              if (values[i] < min_value)
                {
                  min_value = values[i];
                  element_with_minimum_value = i;
                }
          return derivatives[element_with_minimum_value];
        }
      else if (p == -1)
        {
          // Harmonic average
          for (unsigned int i=0; i< weights.size(); ++i)
            {
              /**
               * if the value is zero, we get a division by zero. To prevent this
               * we look at what should happen in this case. When a value is zero,
               * and the correspondent weight is non-zero, this corresponds to no
               * resistance in a parallel system. This means that this will dominate,
               * and we should return this derivative. If the value is zero and the
               * weight is zero, we just ignore it.
               */
              if (values[i] == 0 && weights[i] > 0)
                return derivatives[i];
              else if (values[i] != 0)
                {
                  averaged_parameter_derivative_part_1 += weights[i] / values[i];
                  averaged_parameter_derivative_part_2 += weights[i] * (1/(values[i] * values[i])) * derivatives[i];
                }
            }
          const double sum_of_weights = std::accumulate(weights.begin(), weights.end(), 0.0);
          Assert (sum_of_weights > 0, ExcMessage ("The sum of the weights may not be smaller or equal to zero."));
          return std::pow(averaged_parameter_derivative_part_1/sum_of_weights,-2) * averaged_parameter_derivative_part_2/sum_of_weights;
        }
      else if (p == 0)
        {
          // Geometric average
          for (unsigned int i=0; i < weights.size(); ++i)
            {
              averaged_parameter_derivative_part_1 += weights[i]*std::log(values[i]);
              averaged_parameter_derivative_part_2 += weights[i]*(1/values[i])*derivatives[i];
            }

          const double sum_of_weights = std::accumulate(weights.begin(), weights.end(), 0.0);
          Assert (sum_of_weights != 0,
                  ExcMessage ("The sum of the weights may not be equal to zero, because we need to divide through it."));
          return std::exp(averaged_parameter_derivative_part_1/sum_of_weights) * averaged_parameter_derivative_part_2/sum_of_weights;
        }
      else if (p == 1)
        {
          // Arithmetic average
          for (unsigned int i=0; i< weights.size(); ++i)
            averaged_parameter_derivative_part_2 += weights[i]*derivatives[i];

          const double sum_of_weights = std::accumulate(weights.begin(), weights.end(), 0.0);
          Assert (sum_of_weights != 0,
                  ExcMessage ("The sum of the weights may not be equal to zero, because we need to divide through it."));
          return averaged_parameter_derivative_part_2/sum_of_weights;
        }
      else if (p >= 1000)
        {
          // Maximum
          double max_value = 0;
          unsigned int element_with_maximum_value = 0;
          unsigned int first_element_with_nonzero_weight = 0;
          for (; first_element_with_nonzero_weight < weights.size(); ++first_element_with_nonzero_weight)
            if (weights[first_element_with_nonzero_weight] > 0)
              {
                max_value = values[first_element_with_nonzero_weight];
                element_with_maximum_value = first_element_with_nonzero_weight;
                break;
              }
          Assert (first_element_with_nonzero_weight < weights.size(),
                  ExcMessage ("There are only zero (or smaller) weights in the weights vector."));

          for (unsigned int i=first_element_with_nonzero_weight+1; i < weights.size(); ++i)
            if (weights[i] != 0)
              if (values[i] > max_value)
                {
                  max_value = values[i];
                  element_with_maximum_value = i;
                }

          return derivatives[element_with_maximum_value];
        }
      else
        {
          // The general case: We can simplify the equation by stating that (1/p) * p = 1
          // TODO: This can probably be optimized by using:
          // averaged_parameter_derivative_part_2 += weights[i]*values_p[i]*(1/values[i])*derivatives[i]; and
          // averaged_parameter_derivative = averaged_parameter * (1/averaged_parameter_derivative_part_1) * averaged_parameter_derivative_part_2;
          for (unsigned int i=0; i< weights.size(); ++i)
            {
              /**
               * When a value is zero or smaller, the exponent is smaller then one and the
               * correspondent  weight is non-zero, this corresponds to no resistance in a
               * parallel system. This means that this 'path' will be followed, and we
               * return that derivative.
               */
              if (values[i] <= 0 && p < 0)
                return derivatives[i];
              averaged_parameter_derivative_part_1 += weights[i] * std::pow(values[i],p);
              averaged_parameter_derivative_part_2 += weights[i] * std::pow(values[i],p-1) * derivatives[i];
            }
          const double sum_of_weights = std::accumulate(weights.begin(), weights.end(), 0.0);
          Assert (sum_of_weights > 0, ExcMessage ("The sum of the weights may not be smaller or equal to zero."));
          Assert (averaged_parameter_derivative_part_1/sum_of_weights > 0,
                  ExcMessage ("The sum of the weights times the values to the power p may not be smaller or equal to zero."));
          return std::pow(averaged_parameter_derivative_part_1/sum_of_weights,(1/p)-1) * averaged_parameter_derivative_part_2/sum_of_weights;
          // TODO: find a way to check if value is finite for any type? Or just leave this kind of checking up to the user?
        }
    }



    template <int dim>
    double compute_spd_factor(const double eta,
                              const SymmetricTensor<2,dim> &strain_rate,
                              const SymmetricTensor<2,dim> &dviscosities_dstrain_rate,
                              const double SPD_safety_factor)
    {
      // if the strain rate is zero, or the derivative is zero, then
      // the exact choice of alpha factor does not matter because the
      // factor that it multiplies is zero -- so return the best value
      // (i.e., one)
      if ((strain_rate.norm() == 0) || (dviscosities_dstrain_rate.norm() == 0))
        return 1;

      const double norm_a_b = std::sqrt((strain_rate*strain_rate)*(dviscosities_dstrain_rate*dviscosities_dstrain_rate));;//std::sqrt((deviator(strain_rate)*deviator(strain_rate))*(dviscosities_dstrain_rate*dviscosities_dstrain_rate));
      const double contract_b_a = (dviscosities_dstrain_rate*strain_rate);
      const double one_minus_part = 1 - (contract_b_a / norm_a_b);
      const double denom = one_minus_part * one_minus_part * norm_a_b;

      // the case denom == 0 (smallest eigenvalue is zero), should return one,
      // and it does here, because C_safety * 2.0 * eta is always larger then zero.
      if (denom <= SPD_safety_factor * 2.0 * eta)
        return 1.0;
      else
        return std::max(0.0, SPD_safety_factor * ((2.0 * eta) / denom));
    }



    template <int dim>
    Point<dim> convert_array_to_point(const std::array<double,dim> &array)
    {
      Point<dim> point;
      for (unsigned int i = 0; i < dim; i++)
        point[i] = array[i];

      return point;
    }



    template <int dim>
    std::array<double,dim> convert_point_to_array(const Point<dim> &point)
    {
      std::array<double,dim> array;
      for (unsigned int i = 0; i < dim; i++)
        array[i] = point[i];

      return array;
    }



    Operator::Operator()
      :
      op(uninitialized)
    {}



    Operator::Operator(const operation _op)
      :
      op(_op)
    {}



    double
    Operator::operator() (const double x, const double y) const
    {
      switch (op)
        {
          case Utilities::Operator::add:
          {
            return x + y;
          }
          case Utilities::Operator::subtract:
          {
            return x - y;
          }
          case Utilities::Operator::minimum:
          {
            return std::min(x,y);
          }
          case Utilities::Operator::maximum:
          {
            return std::max(x,y);
          }
          default:
          {
            Assert (false, ExcInternalError());
          }
        }
      return numbers::signaling_nan<double>();
    }



    bool
    Operator::operator== (const operation other_op) const
    {
      return other_op == op;
    }



    std::vector<Operator> create_model_operator_list(const std::vector<std::string> &operator_names)
    {
      std::vector<Operator> operator_list(operator_names.size());
      for (unsigned int i=0; i<operator_names.size(); ++i)
        {
          // create operator list
          if (operator_names[i] == "add")
            operator_list[i] = Operator(Operator::add);
          else if (operator_names[i] == "subtract")
            operator_list[i] = Operator(Operator::subtract);
          else if (operator_names[i] == "minimum")
            operator_list[i] = Operator(Operator::minimum);
          else if (operator_names[i] == "maximum")
            operator_list[i] = Operator(Operator::maximum);
          else
            AssertThrow(false,
                        ExcMessage ("ASPECT only accepts the following operators: "
                                    "add, subtract, minimum and maximum. But your parameter file "
                                    "contains: " + operator_names[i] + ". Please check your parameter file.") );
        }

      return operator_list;
    }



    template <int dim>
    SymmetricTensor<2,dim>
    nth_basis_for_symmetric_tensors (const unsigned int k)
    {
      Assert((k < SymmetricTensor<2,dim>::n_independent_components),
             ExcMessage("The component is larger then the amount of independent components in the matrix.") );

      const TableIndices<2> indices_ij = SymmetricTensor<2,dim>::unrolled_to_component_indices (k);

      Tensor<2,dim> result;
      result[indices_ij] = 1;

      return symmetrize(result);
    }

    template <int dim>
    NaturalCoordinate<dim>::NaturalCoordinate(Point<dim> &position,
                                              const GeometryModel::Interface<dim> &geometry_model)
    {
      coordinate_system = geometry_model.natural_coordinate_system();
      coordinates = geometry_model.cartesian_to_natural_coordinates(position);
    }

    template <int dim>
    NaturalCoordinate<dim>::NaturalCoordinate(const std::array<double, dim> &coord,
                                              const Utilities::Coordinates::CoordinateSystem &coord_system) :
      coordinate_system (coord_system), coordinates (coord)
    {}



    template <int dim>
    std::array<double,dim> &NaturalCoordinate<dim>::get_coordinates()
    {
      return coordinates;
    }

    template <>
    std::array<double,1> NaturalCoordinate<2>::get_surface_coordinates() const
    {
      std::array<double,1> coordinate;

      switch (coordinate_system)
        {
          case Coordinates::CoordinateSystem::cartesian:
            coordinate[0] = coordinates[0];
            break;

          case Coordinates::CoordinateSystem::spherical:
            coordinate[0] = coordinates[1];
            break;

          case Coordinates::CoordinateSystem::ellipsoidal:
            coordinate[0] = coordinates[1];
            break;

          default:
            coordinate[0] = 0;
            Assert (false, ExcNotImplemented());
            break;
        }

      return coordinate;
    }

    template <>
    std::array<double,2> NaturalCoordinate<3>::get_surface_coordinates() const
    {
      std::array<double,2> coordinate;

      switch (coordinate_system)
        {
          case Coordinates::CoordinateSystem::cartesian:
            coordinate[0] = coordinates[0];
            coordinate[1] = coordinates[1];
            break;

          case Coordinates::CoordinateSystem::spherical:
            coordinate[0] = coordinates[1];
            coordinate[1] = coordinates[2];
            break;

          case Coordinates::CoordinateSystem::ellipsoidal:
            coordinate[0] = coordinates[1];
            coordinate[1] = coordinates[2];
            break;

          default:
            Assert (false, ExcNotImplemented());
        }

      return coordinate;
    }

    template <int dim>
    double NaturalCoordinate<dim>::get_depth_coordinate() const
    {
      switch (coordinate_system)
        {
          case Coordinates::CoordinateSystem::cartesian:
            return coordinates[dim-1];

          case Coordinates::CoordinateSystem::spherical:
            return coordinates[0];

          case Coordinates::CoordinateSystem::ellipsoidal:
            return coordinates[0];

          default:
            Assert (false, ExcNotImplemented());
        }

      return 0;
    }


// Explicit instantiations

#define INSTANTIATE(dim) \
  template \
  IndexSet extract_locally_active_dofs_with_component(const DoFHandler<dim> &, \
                                                      const ComponentMask &); \
  template \
  std::vector<std::string> \
  expand_dimensional_variable_names<dim> (const std::vector<std::string> &var_declarations);

    ASPECT_INSTANTIATE(INSTANTIATE)



    template class AsciiDataLookup<1>;
    template class AsciiDataLookup<2>;
    template class AsciiDataLookup<3>;
    template class AsciiDataBase<2>;
    template class AsciiDataBase<3>;
    template class AsciiDataBoundary<2>;
    template class AsciiDataBoundary<3>;
    template class AsciiDataInitial<2>;
    template class AsciiDataInitial<3>;
    template class AsciiDataProfile<1>;
    template class AsciiDataProfile<2>;
    template class AsciiDataProfile<3>;

    template Point<2> Coordinates::spherical_to_cartesian_coordinates<2>(const std::array<double,2> &scoord);
    template Point<3> Coordinates::spherical_to_cartesian_coordinates<3>(const std::array<double,3> &scoord);

    template std::array<double,2> Coordinates::cartesian_to_spherical_coordinates<2>(const Point<2> &position);
    template std::array<double,3> Coordinates::cartesian_to_spherical_coordinates<3>(const Point<3> &position);

    template Tensor<1,2> Coordinates::spherical_to_cartesian_vector<2>(const Tensor<1,2> &spherical_vector,
                                                                       const Point<2> &position);
    template Tensor<1,3> Coordinates::spherical_to_cartesian_vector<3>(const Tensor<1,3> &spherical_vector,
                                                                       const Point<3> &position);


    template std::array<double,2> Coordinates::WGS84_coordinates<2>(const Point<2> &position);
    template std::array<double,3> Coordinates::WGS84_coordinates<3>(const Point<3> &position);

    template bool polygon_contains_point<2>(const std::vector<Point<2> > &pointList, const dealii::Point<2> &point);
    template bool polygon_contains_point<3>(const std::vector<Point<2> > &pointList, const dealii::Point<2> &point);

    template double signed_distance_to_polygon<2>(const std::vector<Point<2> > &pointList, const dealii::Point<2> &point);
    template double signed_distance_to_polygon<3>(const std::vector<Point<2> > &pointList, const dealii::Point<2> &point);


    template std::array<Tensor<1,2>,1> orthogonal_vectors (const Tensor<1,2> &v);
    template std::array<Tensor<1,3>,2> orthogonal_vectors (const Tensor<1,3> &v);

    template double
    derivative_of_weighted_p_norm_average (const double averaged_parameter,
                                           const std::vector<double> &weights,
                                           const std::vector<double> &values,
                                           const std::vector<double> &derivatives,
                                           const double p);

    template dealii::SymmetricTensor<2, 2, double>
    derivative_of_weighted_p_norm_average (const double averaged_parameter,
                                           const std::vector<double> &weights,
                                           const std::vector<double> &values,
                                           const std::vector<dealii::SymmetricTensor<2, 2, double> > &derivatives,
                                           const double p);

    template dealii::SymmetricTensor<2, 3, double>
    derivative_of_weighted_p_norm_average (const double averaged_parameter,
                                           const std::vector<double> &weights,
                                           const std::vector<double> &values,
                                           const std::vector<dealii::SymmetricTensor<2, 3, double> > &derivatives,
                                           const double p);

    template double compute_spd_factor(const double eta,
                                       const SymmetricTensor<2,2> &strain_rate,
                                       const SymmetricTensor<2,2> &dviscosities_dstrain_rate,
                                       const double safety_factor);

    template double compute_spd_factor(const double eta,
                                       const SymmetricTensor<2,3> &strain_rate,
                                       const SymmetricTensor<2,3> &dviscosities_dstrain_rate,
                                       const double safety_factor);

    template Point<2> convert_array_to_point<2>(const std::array<double,2> &array);
    template Point<3> convert_array_to_point<3>(const std::array<double,3> &array);

    template std::array<double,2> convert_point_to_array<2>(const Point<2> &point);
    template std::array<double,3> convert_point_to_array<3>(const Point<3> &point);

    template SymmetricTensor<2,2> nth_basis_for_symmetric_tensors (const unsigned int k);
    template SymmetricTensor<2,3> nth_basis_for_symmetric_tensors (const unsigned int k);

    template class NaturalCoordinate<2>;
    template class NaturalCoordinate<3>;
  }
}<|MERGE_RESOLUTION|>--- conflicted
+++ resolved
@@ -1762,24 +1762,12 @@
                            "indicators (of the chosen geometry model).\\%d is any sprintf integer "
                            "qualifier, specifying the format of the current file number. ");
         prm.declare_entry ("Scale factor", "1",
-<<<<<<< HEAD
-                           Patterns::Double (0),
+                           Patterns::Double (),
                            "Scalar factor, which is applied to the model data. "
                            "You might want to use this to scale the input to a "
                            "reference model. Another way to use this factor is to "
                            "convert units of the input files. For instance, if you "
                            "provide velocities in cm/yr set this factor to 0.01.");
-=======
-                           Patterns::Double (),
-                           "Scalar factor, which is applied to the boundary velocity. "
-                           "You might want to use this to scale the velocities to a "
-                           "reference model (e.g. with free-slip boundary) or another "
-                           "plate reconstruction. Another way to use this factor is to "
-                           "convert units of the input files. The unit is assumed to be"
-                           "m/s or m/yr depending on the 'Use years in output instead of "
-                           "seconds' flag. If you provide velocities in cm/yr set this "
-                           "factor to 0.01.");
->>>>>>> e6cb0cac
       }
       prm.leave_subsection();
     }
