--- conflicted
+++ resolved
@@ -70,11 +70,7 @@
          * previous time steps. This is used to determine when we have reached
          * steady state.
          */
-<<<<<<< HEAD
-        std::list<std::pair<double, double> >   time_temperature;
-=======
         std::list<std::pair<double, double>>   time_temperature;
->>>>>>> e141c80c
     };
   }
 }
