--- conflicted
+++ resolved
@@ -1,9 +1,5 @@
 /*
-<<<<<<< HEAD
-  Copyright (C) 2011 - 2021 by the authors of the ASPECT code.
-=======
   Copyright (C) 2011 - 2022 by the authors of the ASPECT code.
->>>>>>> e141c80c
 
   This file is part of ASPECT.
 
@@ -209,18 +205,6 @@
 
       private:
         /**
-<<<<<<< HEAD
-         * The thermodynamic lookup equation of state.
-         */
-        EquationOfState::ThermodynamicTableLookup<dim> equation_of_state;
-
-        /**
-         * Boolean describing whether to use the lateral average temperature
-         * for computing the viscosity, rather than the temperature
-         * on the reference adiabat.
-         */
-        bool use_lateral_average_temperature;
-=======
          * Compute the pressure- and temperature-dependent thermal
          * conductivity either as a constant value, or based on the
          * equation given in Stackhouse et al., 2015: First-principles
@@ -252,7 +236,6 @@
          * averaging of material properties.
          */
         std::unique_ptr<ComponentMask> composition_mask;
->>>>>>> e141c80c
 
         /**
          * The thermodynamic lookup equation of state.
